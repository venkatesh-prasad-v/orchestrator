--- conflicted
+++ resolved
@@ -91,16 +91,10 @@
 		    SELECT
 		        master_instance.hostname,
 		        master_instance.port,
-<<<<<<< HEAD
 				master_instance.read_only AS read_only,
 				SUM(master_instance.is_co_master) AS co_master_count,
 						MIN(master_instance.data_center) AS data_center,
 						MIN(master_instance.physical_environment) AS physical_environment,
-=======
-			master_instance.read_only AS read_only,
-			MIN(master_instance.data_center) AS data_center,
-			MIN(master_instance.physical_environment) AS physical_environment,
->>>>>>> 65d83f93
 		        MIN(master_instance.master_host) AS master_host,
 		        MIN(master_instance.master_port) AS master_port,
 		        MIN(master_instance.cluster_name) AS cluster_name,

/*
   Copyright 2014 Outbrain Inc.

   Licensed under the Apache License, Version 2.0 (the "License");
   you may not use this file except in compliance with the License.
   You may obtain a copy of the License at

       http://www.apache.org/licenses/LICENSE-2.0

   Unless required by applicable law or agreed to in writing, software
   distributed under the License is distributed on an "AS IS" BASIS,
   WITHOUT WARRANTIES OR CONDITIONS OF ANY KIND, either express or implied.
   See the License for the specific language governing permissions and
   limitations under the License.
*/

package app

import (
	"net"
	nethttp "net/http"
	"strings"

	"github.com/go-martini/martini"
	"github.com/martini-contrib/auth"
	"github.com/martini-contrib/gzip"
	"github.com/martini-contrib/render"
	"github.com/martini-contrib/sessions"
	"github.com/outbrain/golib/log"
	"github.com/outbrain/orchestrator/go/config"
	"github.com/outbrain/orchestrator/go/http"
	"github.com/outbrain/orchestrator/go/inst"
	"github.com/outbrain/orchestrator/go/logic"
	"github.com/outbrain/orchestrator/go/process"
	"github.com/outbrain/orchestrator/go/ssl"

	martinioauth2 "github.com/martini-contrib/oauth2"
	golang_oauth2 "golang.org/x/oauth2"
)

<<<<<<< HEAD
var oauthStateString = process.ProcessToken.Hash
=======
var sslPEMPassword []byte
var agentSSLPEMPassword []byte
>>>>>>> e27a740e

// Http starts serving
func Http(discovery bool) {
	promptForSSLPasswords()
	process.ContinuousRegistration(process.OrchestratorExecutionHttpMode, "")

	martini.Env = martini.Prod
	if config.Config.ServeAgentsHttp {
		go agentsHttp()
	}
	standardHttp(discovery)
}

// Iterate over the private keys and get passwords for them
// Don't prompt for a password a second time if the files are the same
func promptForSSLPasswords() {
	if ssl.IsEncryptedPEM(config.Config.SSLPrivateKeyFile) {
		sslPEMPassword = ssl.GetPEMPassword(config.Config.SSLPrivateKeyFile)
	}
	if ssl.IsEncryptedPEM(config.Config.AgentSSLPrivateKeyFile) {
		if config.Config.AgentSSLPrivateKeyFile == config.Config.SSLPrivateKeyFile {
			agentSSLPEMPassword = sslPEMPassword
		} else {
			agentSSLPEMPassword = ssl.GetPEMPassword(config.Config.AgentSSLPrivateKeyFile)
		}
	}
}

// standardHttp starts serving HTTP or HTTPS (api/web) requests, to be used by normal clients
func standardHttp(discovery bool) {
	m := martini.Classic()

	switch strings.ToLower(config.Config.AuthenticationMethod) {
	case "basic":
		{
			if config.Config.HTTPAuthUser == "" {
				// Still allowed; may be disallowed in future versions
				log.Warning("AuthenticationMethod is configured as 'basic' but HTTPAuthUser undefined. Running without authentication.")
			}
			m.Use(auth.Basic(config.Config.HTTPAuthUser, config.Config.HTTPAuthPassword))
		}
	case "multi":
		{
			if config.Config.HTTPAuthUser == "" {
				// Still allowed; may be disallowed in future versions
				log.Fatal("AuthenticationMethod is configured as 'multi' but HTTPAuthUser undefined")
			}

			m.Use(auth.BasicFunc(func(username, password string) bool {
				if username == "readonly" {
					// Will be treated as "read-only"
					return true
				}
				return auth.SecureCompare(username, config.Config.HTTPAuthUser) && auth.SecureCompare(password, config.Config.HTTPAuthPassword)
			}))
		}
	case "oauth":
		{
			oauthConf := &golang_oauth2.Config{
				ClientID:     config.Config.OAuthClientId,
				ClientSecret: config.Config.OAuthClientSecret,
				Scopes:       config.Config.OAuthScopes,
				RedirectURL:  "http://localhost:3000/oauth2callback",
			}
			m.Use(sessions.Sessions("oauth_session", sessions.NewCookieStore([]byte("oauth_secret"))))
			m.Use(martinioauth2.Github(oauthConf))
			m.Use(martinioauth2.LoginRequired)
			m.Map(auth.User(""))
		}
	default:
		{
			// We inject a dummy User object because we have function signatures with User argument in api.go
			m.Map(auth.User(""))
		}
	}

	m.Use(gzip.All())
	// Render html templates from templates directory
	m.Use(render.Renderer(render.Options{
		Directory:       "resources",
		Layout:          "templates/layout",
		HTMLContentType: "text/html",
	}))
	m.Use(martini.Static("resources/public"))
	if config.Config.UseMutualTLS {
		m.Use(ssl.VerifyOUs(config.Config.SSLValidOUs))
	}

	inst.SetMaintenanceOwner(process.ThisHostname)

	if discovery {
		log.Info("Starting Discovery")
		go logic.ContinuousDiscovery()
	}
	log.Info("Registering endpoints")
	http.API.RegisterRequests(m)
	http.Web.RegisterRequests(m)

	// Serve
	if config.Config.ListenSocket != "" {
		log.Infof("Starting HTTP listener on unix socket %v", config.Config.ListenSocket)
		unixListener, err := net.Listen("unix", config.Config.ListenSocket)
		if err != nil {
			log.Fatale(err)
		}
		defer unixListener.Close()
		if err := nethttp.Serve(unixListener, m); err != nil {
			log.Fatale(err)
		}
	} else if config.Config.UseSSL {
		log.Info("Starting HTTPS listener")
		tlsConfig, err := ssl.NewTLSConfig(config.Config.SSLCAFile, config.Config.UseMutualTLS)
		if err != nil {
			log.Fatale(err)
		}
		tlsConfig.InsecureSkipVerify = config.Config.SSLSkipVerify
		if err = ssl.AppendKeyPairWithPassword(tlsConfig, config.Config.SSLCertFile, config.Config.SSLPrivateKeyFile, sslPEMPassword); err != nil {
			log.Fatale(err)
		}
		if err = ssl.ListenAndServeTLS(config.Config.ListenAddress, m, tlsConfig); err != nil {
			log.Fatale(err)
		}
	} else {
		log.Infof("Starting HTTP listener on %+v", config.Config.ListenAddress)
		if err := nethttp.ListenAndServe(config.Config.ListenAddress, m); err != nil {
			log.Fatale(err)
		}
	}
	log.Info("Web server started")
}

// agentsHttp startes serving agents HTTP or HTTPS API requests
func agentsHttp() {
	m := martini.Classic()
	m.Use(gzip.All())
	m.Use(render.Renderer())
	if config.Config.AgentsUseMutualTLS {
		m.Use(ssl.VerifyOUs(config.Config.AgentSSLValidOUs))
	}

	log.Info("Starting agents listener")

	go logic.ContinuousAgentsPoll()

	http.AgentsAPI.RegisterRequests(m)

	// Serve
	if config.Config.AgentsUseSSL {
		log.Info("Starting agent HTTPS listener")
		tlsConfig, err := ssl.NewTLSConfig(config.Config.AgentSSLCAFile, config.Config.AgentsUseMutualTLS)
		if err != nil {
			log.Fatale(err)
		}
		tlsConfig.InsecureSkipVerify = config.Config.AgentSSLSkipVerify
		if err = ssl.AppendKeyPairWithPassword(tlsConfig, config.Config.AgentSSLCertFile, config.Config.AgentSSLPrivateKeyFile, agentSSLPEMPassword); err != nil {
			log.Fatale(err)
		}
		if err = ssl.ListenAndServeTLS(config.Config.AgentsServerPort, m, tlsConfig); err != nil {
			log.Fatale(err)
		}
	} else {
		log.Info("Starting agent HTTP listener")
		if err := nethttp.ListenAndServe(config.Config.AgentsServerPort, m); err != nil {
			log.Fatale(err)
		}
	}
	log.Info("Agent server started")
}<|MERGE_RESOLUTION|>--- conflicted
+++ resolved
@@ -38,12 +38,9 @@
 	golang_oauth2 "golang.org/x/oauth2"
 )
 
-<<<<<<< HEAD
 var oauthStateString = process.ProcessToken.Hash
-=======
 var sslPEMPassword []byte
 var agentSSLPEMPassword []byte
->>>>>>> e27a740e
 
 // Http starts serving
 func Http(discovery bool) {

--- conflicted
+++ resolved
@@ -204,13 +204,9 @@
 		return
 	}
 
-<<<<<<< HEAD
 	go orcraft.PublishCommand("discover", instanceKey)
 
-	r.JSON(200, &APIResponse{Code: OK, Message: fmt.Sprintf("Instance discovered: %+v", instance.Key), Details: instance})
-=======
 	Respond(r, &APIResponse{Code: OK, Message: fmt.Sprintf("Instance discovered: %+v", instance.Key), Details: instance})
->>>>>>> 2ec5b9ec
 }
 
 // Refresh synchronuously re-reads a topology instance
@@ -244,18 +240,12 @@
 	// We ignore errors: we're looking to do a destructive operation anyhow.
 	rawInstanceKey, _ := inst.NewRawInstanceKey(fmt.Sprintf("%s:%s", params["host"], params["port"]))
 
-<<<<<<< HEAD
 	if orcraft.IsRaftEnabled() {
 		orcraft.PublishCommand("forget", rawInstanceKey)
 	} else {
 		inst.ForgetInstance(rawInstanceKey)
 	}
-	r.JSON(200, &APIResponse{Code: OK, Message: fmt.Sprintf("Instance forgotten: %+v", *rawInstanceKey)})
-=======
-	inst.ForgetInstance(rawInstanceKey)
-
 	Respond(r, &APIResponse{Code: OK, Message: fmt.Sprintf("Instance forgotten: %+v", *rawInstanceKey)})
->>>>>>> 2ec5b9ec
 }
 
 // Resolve tries to resolve hostname and then checks to see if port is open on that host.
@@ -1655,28 +1645,19 @@
 	if instKey, err := this.getInstanceKey(params["host"], params["port"]); err == nil {
 		instanceKey = &instKey
 	}
-<<<<<<< HEAD
 
 	var err error
-	registration := inst.NewHostnameRegistration(instanceKey, "")
+	registration := inst.NewHostnameDeregistration(instanceKey, "")
 	if orcraft.IsRaftEnabled() {
 		_, err = orcraft.PublishCommand("register-hostname-unresolve", registration)
 	} else {
 		err = inst.RegisterHostnameUnresolve(registration)
 	}
 	if err != nil {
-		r.JSON(200, &APIResponse{Code: ERROR, Message: fmt.Sprintf("%+v", err)})
-		return
-	}
-	r.JSON(200, &APIResponse{Code: OK, Message: "Hostname deregister unresolve completed"})
-=======
-	if err := inst.DeregisterHostnameUnresolve(instanceKey); err != nil {
-		Respond(r, &APIResponse{Code: ERROR, Message: fmt.Sprintf("%+v", err)})
-		return
-	}
-
+		Respond(r, &APIResponse{Code: ERROR, Message: fmt.Sprintf("%+v", err)})
+		return
+	}
 	Respond(r, &APIResponse{Code: OK, Message: "Hostname deregister unresolve completed", Details: instanceKey})
->>>>>>> 2ec5b9ec
 }
 
 // RegisterHostnameUnresolve registers the unresolve name to use
@@ -1690,8 +1671,8 @@
 	if instKey, err := this.getInstanceKey(params["host"], params["port"]); err == nil {
 		instanceKey = &instKey
 	}
-<<<<<<< HEAD
-	hostname := params["virtualname"]
+
+  hostname := params["virtualname"]
 	var err error
 	registration := inst.NewHostnameRegistration(instanceKey, hostname)
 	if orcraft.IsRaftEnabled() {
@@ -1700,18 +1681,10 @@
 		err = inst.RegisterHostnameUnresolve(registration)
 	}
 	if err != nil {
-		r.JSON(200, &APIResponse{Code: ERROR, Message: fmt.Sprintf("%+v", err)})
-		return
-	}
-	r.JSON(200, &APIResponse{Code: OK, Message: "Hostname register unresolve completed"})
-=======
-	if err := inst.RegisterHostnameUnresolve(instanceKey, params["virtualname"]); err != nil {
-		Respond(r, &APIResponse{Code: ERROR, Message: fmt.Sprintf("%+v", err)})
-		return
-	}
-
+		Respond(r, &APIResponse{Code: ERROR, Message: fmt.Sprintf("%+v", err)})
+		return
+	}
 	Respond(r, &APIResponse{Code: OK, Message: "Hostname register unresolve completed", Details: instanceKey})
->>>>>>> 2ec5b9ec
 }
 
 // SubmitPoolInstances (re-)applies the list of hostnames for a given pool
@@ -2760,11 +2733,7 @@
 		return
 	}
 
-<<<<<<< HEAD
-	r.JSON(200, countAcknowledgedRecoveries)
-=======
 	Respond(r, &APIResponse{Code: OK, Message: fmt.Sprintf("Acknowledged %s recoveries on %+v", countAcnowledgedRecoveries, clusterName), Details: countAcnowledgedRecoveries})
->>>>>>> 2ec5b9ec
 }
 
 // ClusterInfo provides details of a given cluster
@@ -2802,11 +2771,7 @@
 		return
 	}
 
-<<<<<<< HEAD
-	r.JSON(200, countAcknowledgedRecoveries)
-=======
 	r.JSON(http.StatusOK, countAcnowledgedRecoveries)
->>>>>>> 2ec5b9ec
 }
 
 // ClusterInfo provides details of a given cluster
@@ -2836,11 +2801,7 @@
 		return
 	}
 
-<<<<<<< HEAD
-	r.JSON(200, countAcknowledgedRecoveries)
-=======
 	r.JSON(http.StatusOK, countAcnowledgedRecoveries)
->>>>>>> 2ec5b9ec
 }
 
 // BlockedRecoveries reads list of currently blocked recoveries, optionally filtered by cluster name
@@ -3001,9 +2962,6 @@
 	this.registerRequest(m, "set-cluster-alias/:clusterName", this.SetClusterAliasManualOverride)
 	this.registerRequest(m, "clusters", this.Clusters)
 	this.registerRequest(m, "clusters-info", this.ClustersInfo)
-<<<<<<< HEAD
-	this.registerRequest(m, "instances", this.Instances)
-=======
 	this.registerRequest(m, "masters", this.Masters)
 	this.registerRequest(m, "instance-replicas/:host/:port", this.InstanceReplicas)
 	this.registerRequest(m, "all-instances", this.AllInstances)
@@ -3011,7 +2969,6 @@
 	this.registerRequest(m, "downtimed/:clusterHint", this.Downtimed)
 	this.registerRequest(m, "topology/:clusterHint", this.AsciiTopology)
 	this.registerRequest(m, "topology/:host/:port", this.AsciiTopology)
->>>>>>> 2ec5b9ec
 
 	// Instance management:
 	this.registerRequest(m, "instance/:host/:port", this.Instance)

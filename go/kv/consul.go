--- conflicted
+++ resolved
@@ -17,13 +17,9 @@
 package kv
 
 import (
-<<<<<<< HEAD
-	"fmt"
-=======
 	"crypto/tls"
 	"fmt"
 	"net/http"
->>>>>>> d9c6e78d
 	"sync"
 	"sync/atomic"
 

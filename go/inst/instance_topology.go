/*
   Copyright 2014 Outbrain Inc.

   Licensed under the Apache License, Version 2.0 (the "License");
   you may not use this file except in compliance with the License.
   You may obtain a copy of the License at

       http://www.apache.org/licenses/LICENSE-2.0

   Unless required by applicable law or agreed to in writing, software
   distributed under the License is distributed on an "AS IS" BASIS,
   WITHOUT WARRANTIES OR CONDITIONS OF ANY KIND, either express or implied.
   See the License for the specific language governing permissions and
   limitations under the License.
*/

package inst

import (
	"fmt"
	"regexp"
	"sort"
	"strings"
	"sync"
	"time"

	"github.com/github/orchestrator/go/config"
	"github.com/openark/golib/log"
	"github.com/openark/golib/math"
	"github.com/openark/golib/util"
)

type StopReplicationMethod string

const (
	NoStopReplication     StopReplicationMethod = "NoStopReplication"
	StopReplicationNormal                       = "StopReplicationNormal"
	StopReplicationNicely                       = "StopReplicationNicely"
)

var asciiFillerCharacter = " "
var tabulatorScharacter = "|"

// getASCIITopologyEntry will get an ascii topology tree rooted at given instance. Ir recursively
// draws the tree
func getASCIITopologyEntry(depth int, instance *Instance, replicationMap map[*Instance]([]*Instance), extendedOutput bool, fillerCharacter string, tabulated bool) []string {
	if instance == nil {
		return []string{}
	}
	if instance.IsCoMaster && depth > 1 {
		return []string{}
	}
	prefix := ""
	if depth > 0 {
		prefix = strings.Repeat(fillerCharacter, (depth-1)*2)
		if instance.ReplicaRunning() && instance.IsLastCheckValid && instance.IsRecentlyChecked {
			prefix += "+" + fillerCharacter
		} else {
			prefix += "-" + fillerCharacter
		}
	}
	entry := fmt.Sprintf("%s%s", prefix, instance.Key.DisplayString())
	if extendedOutput {
		if tabulated {
			entry = fmt.Sprintf("%s%s%s", entry, tabulatorScharacter, instance.TabulatedDescription(tabulatorScharacter))
		} else {
			entry = fmt.Sprintf("%s%s%s", entry, fillerCharacter, instance.HumanReadableDescription())
		}
	}
	result := []string{entry}
	for _, replica := range replicationMap[instance] {
		replicasResult := getASCIITopologyEntry(depth+1, replica, replicationMap, extendedOutput, fillerCharacter, tabulated)
		result = append(result, replicasResult...)
	}
	return result
}

// ASCIITopology returns a string representation of the topology of given cluster.
func ASCIITopology(clusterName string, historyTimestampPattern string, tabulated bool) (result string, err error) {
	fillerCharacter := asciiFillerCharacter
	var instances [](*Instance)
	if historyTimestampPattern == "" {
		instances, err = ReadClusterInstances(clusterName)
	} else {
		instances, err = ReadHistoryClusterInstances(clusterName, historyTimestampPattern)
	}
	if err != nil {
		return "", err
	}

	instancesMap := make(map[InstanceKey](*Instance))
	for _, instance := range instances {
		log.Debugf("instanceKey: %+v", instance.Key)
		instancesMap[instance.Key] = instance
	}

	replicationMap := make(map[*Instance]([]*Instance))
	var masterInstance *Instance
	// Investigate replicas:
	for _, instance := range instances {
		master, ok := instancesMap[instance.MasterKey]
		if ok {
			if _, ok := replicationMap[master]; !ok {
				replicationMap[master] = [](*Instance){}
			}
			replicationMap[master] = append(replicationMap[master], instance)
		} else {
			masterInstance = instance
		}
	}
	// Get entries:
	var entries []string
	if masterInstance != nil {
		// Single master
		entries = getASCIITopologyEntry(0, masterInstance, replicationMap, historyTimestampPattern == "", fillerCharacter, tabulated)
	} else {
		// Co-masters? For visualization we put each in its own branch while ignoring its other co-masters.
		for _, instance := range instances {
			if instance.IsCoMaster {
				entries = append(entries, getASCIITopologyEntry(1, instance, replicationMap, historyTimestampPattern == "", fillerCharacter, tabulated)...)
			}
		}
	}
	// Beautify: make sure the "[...]" part is nicely aligned for all instances.
	if tabulated {
		entries = util.Tabulate(entries, "|", "|", util.TabulateLeft, util.TabulateRight)
	} else {
		indentationCharacter := "["
		maxIndent := 0
		for _, entry := range entries {
			maxIndent = math.MaxInt(maxIndent, strings.Index(entry, indentationCharacter))
		}
		for i, entry := range entries {
			entryIndent := strings.Index(entry, indentationCharacter)
			if maxIndent > entryIndent {
				tokens := strings.SplitN(entry, indentationCharacter, 2)
				newEntry := fmt.Sprintf("%s%s%s%s", tokens[0], strings.Repeat(fillerCharacter, maxIndent-entryIndent), indentationCharacter, tokens[1])
				entries[i] = newEntry
			}
		}
	}
	// Turn into string
	result = strings.Join(entries, "\n")
	return result, nil
}

// GetInstanceMaster synchronously reaches into the replication topology
// and retrieves master's data
func GetInstanceMaster(instance *Instance) (*Instance, error) {
	master, err := ReadTopologyInstance(&instance.MasterKey)
	return master, err
}

// InstancesAreSiblings checks whether both instances are replicating from same master
func InstancesAreSiblings(instance0, instance1 *Instance) bool {
	if !instance0.IsReplica() {
		return false
	}
	if !instance1.IsReplica() {
		return false
	}
	if instance0.Key.Equals(&instance1.Key) {
		// same instance...
		return false
	}
	return instance0.MasterKey.Equals(&instance1.MasterKey)
}

// InstanceIsMasterOf checks whether an instance is the master of another
func InstanceIsMasterOf(allegedMaster, allegedReplica *Instance) bool {
	if !allegedReplica.IsReplica() {
		return false
	}
	if allegedMaster.Key.Equals(&allegedReplica.Key) {
		// same instance...
		return false
	}
	return allegedMaster.Key.Equals(&allegedReplica.MasterKey)
}

// MoveEquivalent will attempt moving instance indicated by instanceKey below another instance,
// based on known master coordinates equivalence
func MoveEquivalent(instanceKey, otherKey *InstanceKey) (*Instance, error) {
	instance, found, err := ReadInstance(instanceKey)
	if err != nil || !found {
		return instance, err
	}
	if instance.Key.Equals(otherKey) {
		return instance, fmt.Errorf("MoveEquivalent: attempt to move an instance below itself %+v", instance.Key)
	}

	// Are there equivalent coordinates to this instance?
	instanceCoordinates := &InstanceBinlogCoordinates{Key: instance.MasterKey, Coordinates: instance.ExecBinlogCoordinates}
	binlogCoordinates, err := GetEquivalentBinlogCoordinatesFor(instanceCoordinates, otherKey)
	if err != nil {
		return instance, err
	}
	if binlogCoordinates == nil {
		return instance, fmt.Errorf("No equivalent coordinates found for %+v replicating from %+v at %+v", instance.Key, instance.MasterKey, instance.ExecBinlogCoordinates)
	}
	// For performance reasons, we did all the above before even checking the replica is stopped or stopping it at all.
	// This allows us to quickly skip the entire operation should there NOT be coordinates.
	// To elaborate: if the replica is actually running AND making progress, it is unlikely/impossible for it to have
	// equivalent coordinates, as the current coordinates are like to have never been seen.
	// This excludes the case, for example, that the master is itself not replicating.
	// Now if we DO get to happen on equivalent coordinates, we need to double check. For CHANGE MASTER to happen we must
	// stop the replica anyhow. But then let's verify the position hasn't changed.
	knownExecBinlogCoordinates := instance.ExecBinlogCoordinates
	instance, err = StopSlave(instanceKey)
	if err != nil {
		goto Cleanup
	}
	if !instance.ExecBinlogCoordinates.Equals(&knownExecBinlogCoordinates) {
		// Seems like things were still running... We don't have an equivalence point
		err = fmt.Errorf("MoveEquivalent(): ExecBinlogCoordinates changed after stopping replication on %+v; aborting", instance.Key)
		goto Cleanup
	}
	instance, err = ChangeMasterTo(instanceKey, otherKey, binlogCoordinates, false, GTIDHintNeutral)

Cleanup:
	instance, _ = StartSlave(instanceKey)

	if err == nil {
		message := fmt.Sprintf("moved %+v via equivalence coordinates below %+v", *instanceKey, *otherKey)
		log.Debugf(message)
		AuditOperation("move-equivalent", instanceKey, message)
	}
	return instance, err
}

// MoveUp will attempt moving instance indicated by instanceKey up the topology hierarchy.
// It will perform all safety and sanity checks and will tamper with this instance's replication
// as well as its master.
func MoveUp(instanceKey *InstanceKey) (*Instance, error) {
	instance, err := ReadTopologyInstance(instanceKey)
	if err != nil {
		return instance, err
	}
	if !instance.IsReplica() {
		return instance, fmt.Errorf("instance is not a replica: %+v", instanceKey)
	}
	rinstance, _, _ := ReadInstance(&instance.Key)
	if canMove, merr := rinstance.CanMove(); !canMove {
		return instance, merr
	}
	master, err := GetInstanceMaster(instance)
	if err != nil {
		return instance, log.Errorf("Cannot GetInstanceMaster() for %+v. error=%+v", instance.Key, err)
	}

	if !master.IsReplica() {
		return instance, fmt.Errorf("master is not a replica itself: %+v", master.Key)
	}

	if canReplicate, err := instance.CanReplicateFrom(master); canReplicate == false {
		return instance, err
	}
	if master.IsBinlogServer() {
		// Quick solution via binlog servers
		return Repoint(instanceKey, &master.MasterKey, GTIDHintDeny)
	}

	log.Infof("Will move %+v up the topology", *instanceKey)

	if maintenanceToken, merr := BeginMaintenance(instanceKey, GetMaintenanceOwner(), "move up"); merr != nil {
		err = fmt.Errorf("Cannot begin maintenance on %+v", *instanceKey)
		goto Cleanup
	} else {
		defer EndMaintenance(maintenanceToken)
	}
	if maintenanceToken, merr := BeginMaintenance(&master.Key, GetMaintenanceOwner(), fmt.Sprintf("child %+v moves up", *instanceKey)); merr != nil {
		err = fmt.Errorf("Cannot begin maintenance on %+v", master.Key)
		goto Cleanup
	} else {
		defer EndMaintenance(maintenanceToken)
	}

	if !instance.UsingMariaDBGTID {
		master, err = StopSlave(&master.Key)
		if err != nil {
			goto Cleanup
		}
	}

	instance, err = StopSlave(instanceKey)
	if err != nil {
		goto Cleanup
	}

	if !instance.UsingMariaDBGTID {
		instance, err = StartSlaveUntilMasterCoordinates(instanceKey, &master.SelfBinlogCoordinates)
		if err != nil {
			goto Cleanup
		}
	}

	// We can skip hostname unresolve; we just copy+paste whatever our master thinks of its master.
	instance, err = ChangeMasterTo(instanceKey, &master.MasterKey, &master.ExecBinlogCoordinates, true, GTIDHintDeny)
	if err != nil {
		goto Cleanup
	}

Cleanup:
	instance, _ = StartSlave(instanceKey)
	if !instance.UsingMariaDBGTID {
		master, _ = StartSlave(&master.Key)
	}
	if err != nil {
		return instance, log.Errore(err)
	}
	// and we're done (pending deferred functions)
	AuditOperation("move-up", instanceKey, fmt.Sprintf("moved up %+v. Previous master: %+v", *instanceKey, master.Key))

	return instance, err
}

// MoveUpReplicas will attempt moving up all replicas of a given instance, at the same time.
// Clock-time, this is fater than moving one at a time. However this means all replicas of the given instance, and the instance itself,
// will all stop replicating together.
func MoveUpReplicas(instanceKey *InstanceKey, pattern string) ([](*Instance), *Instance, error, []error) {
	res := [](*Instance){}
	errs := []error{}
	replicaMutex := make(chan bool, 1)
	var barrier chan *InstanceKey

	instance, err := ReadTopologyInstance(instanceKey)
	if err != nil {
		return res, nil, err, errs
	}
	if !instance.IsReplica() {
		return res, instance, fmt.Errorf("instance is not a replica: %+v", instanceKey), errs
	}
	_, err = GetInstanceMaster(instance)
	if err != nil {
		return res, instance, log.Errorf("Cannot GetInstanceMaster() for %+v. error=%+v", instance.Key, err), errs
	}

	if instance.IsBinlogServer() {
		replicas, err, errors := RepointReplicasTo(instanceKey, pattern, &instance.MasterKey)
		// Bail out!
		return replicas, instance, err, errors
	}

	replicas, err := ReadReplicaInstances(instanceKey)
	if err != nil {
		return res, instance, err, errs
	}
	replicas = filterInstancesByPattern(replicas, pattern)
	if len(replicas) == 0 {
		return res, instance, nil, errs
	}
	log.Infof("Will move replicas of %+v up the topology", *instanceKey)

	if maintenanceToken, merr := BeginMaintenance(instanceKey, GetMaintenanceOwner(), "move up replicas"); merr != nil {
		err = fmt.Errorf("Cannot begin maintenance on %+v", *instanceKey)
		goto Cleanup
	} else {
		defer EndMaintenance(maintenanceToken)
	}
	for _, replica := range replicas {
		if maintenanceToken, merr := BeginMaintenance(&replica.Key, GetMaintenanceOwner(), fmt.Sprintf("%+v moves up", replica.Key)); merr != nil {
			err = fmt.Errorf("Cannot begin maintenance on %+v", replica.Key)
			goto Cleanup
		} else {
			defer EndMaintenance(maintenanceToken)
		}
	}

	instance, err = StopSlave(instanceKey)
	if err != nil {
		goto Cleanup
	}

	barrier = make(chan *InstanceKey)
	for _, replica := range replicas {
		replica := replica
		go func() {
			defer func() {
				defer func() { barrier <- &replica.Key }()
				StartSlave(&replica.Key)
			}()

			var replicaErr error
			ExecuteOnTopology(func() {
				if canReplicate, err := replica.CanReplicateFrom(instance); canReplicate == false || err != nil {
					replicaErr = err
					return
				}
				if instance.IsBinlogServer() {
					// Special case. Just repoint
					replica, err = Repoint(&replica.Key, instanceKey, GTIDHintDeny)
					if err != nil {
						replicaErr = err
						return
					}
				} else {
					// Normal case. Do the math.
					replica, err = StopSlave(&replica.Key)
					if err != nil {
						replicaErr = err
						return
					}
					replica, err = StartSlaveUntilMasterCoordinates(&replica.Key, &instance.SelfBinlogCoordinates)
					if err != nil {
						replicaErr = err
						return
					}

					replica, err = ChangeMasterTo(&replica.Key, &instance.MasterKey, &instance.ExecBinlogCoordinates, false, GTIDHintDeny)
					if err != nil {
						replicaErr = err
						return
					}
				}
			})

			func() {
				replicaMutex <- true
				defer func() { <-replicaMutex }()
				if replicaErr == nil {
					res = append(res, replica)
				} else {
					errs = append(errs, replicaErr)
				}
			}()
		}()
	}
	for range replicas {
		<-barrier
	}

Cleanup:
	instance, _ = StartSlave(instanceKey)
	if err != nil {
		return res, instance, log.Errore(err), errs
	}
	if len(errs) == len(replicas) {
		// All returned with error
		return res, instance, log.Error("Error on all operations"), errs
	}
	AuditOperation("move-up-replicas", instanceKey, fmt.Sprintf("moved up %d/%d replicas of %+v. New master: %+v", len(res), len(replicas), *instanceKey, instance.MasterKey))

	return res, instance, err, errs
}

// MoveBelow will attempt moving instance indicated by instanceKey below its supposed sibling indicated by sinblingKey.
// It will perform all safety and sanity checks and will tamper with this instance's replication
// as well as its sibling.
func MoveBelow(instanceKey, siblingKey *InstanceKey) (*Instance, error) {
	instance, err := ReadTopologyInstance(instanceKey)
	if err != nil {
		return instance, err
	}
	sibling, err := ReadTopologyInstance(siblingKey)
	if err != nil {
		return instance, err
	}

	if sibling.IsBinlogServer() {
		// Binlog server has same coordinates as master
		// Easy solution!
		return Repoint(instanceKey, &sibling.Key, GTIDHintDeny)
	}

	rinstance, _, _ := ReadInstance(&instance.Key)
	if canMove, merr := rinstance.CanMove(); !canMove {
		return instance, merr
	}

	rinstance, _, _ = ReadInstance(&sibling.Key)
	if canMove, merr := rinstance.CanMove(); !canMove {
		return instance, merr
	}
	if !InstancesAreSiblings(instance, sibling) {
		return instance, fmt.Errorf("instances are not siblings: %+v, %+v", *instanceKey, *siblingKey)
	}

	if canReplicate, err := instance.CanReplicateFrom(sibling); !canReplicate {
		return instance, err
	}
	log.Infof("Will move %+v below %+v", instanceKey, siblingKey)

	if maintenanceToken, merr := BeginMaintenance(instanceKey, GetMaintenanceOwner(), fmt.Sprintf("move below %+v", *siblingKey)); merr != nil {
		err = fmt.Errorf("Cannot begin maintenance on %+v", *instanceKey)
		goto Cleanup
	} else {
		defer EndMaintenance(maintenanceToken)
	}
	if maintenanceToken, merr := BeginMaintenance(siblingKey, GetMaintenanceOwner(), fmt.Sprintf("%+v moves below this", *instanceKey)); merr != nil {
		err = fmt.Errorf("Cannot begin maintenance on %+v", *siblingKey)
		goto Cleanup
	} else {
		defer EndMaintenance(maintenanceToken)
	}

	instance, err = StopSlave(instanceKey)
	if err != nil {
		goto Cleanup
	}

	sibling, err = StopSlave(siblingKey)
	if err != nil {
		goto Cleanup
	}
	if instance.ExecBinlogCoordinates.SmallerThan(&sibling.ExecBinlogCoordinates) {
		instance, err = StartSlaveUntilMasterCoordinates(instanceKey, &sibling.ExecBinlogCoordinates)
		if err != nil {
			goto Cleanup
		}
	} else if sibling.ExecBinlogCoordinates.SmallerThan(&instance.ExecBinlogCoordinates) {
		sibling, err = StartSlaveUntilMasterCoordinates(siblingKey, &instance.ExecBinlogCoordinates)
		if err != nil {
			goto Cleanup
		}
	}
	// At this point both siblings have executed exact same statements and are identical

	instance, err = ChangeMasterTo(instanceKey, &sibling.Key, &sibling.SelfBinlogCoordinates, false, GTIDHintDeny)
	if err != nil {
		goto Cleanup
	}

Cleanup:
	instance, _ = StartSlave(instanceKey)
	sibling, _ = StartSlave(siblingKey)

	if err != nil {
		return instance, log.Errore(err)
	}
	// and we're done (pending deferred functions)
	AuditOperation("move-below", instanceKey, fmt.Sprintf("moved %+v below %+v", *instanceKey, *siblingKey))

	return instance, err
}

func canMoveViaGTID(instance, otherInstance *Instance) (isOracleGTID bool, isMariaDBGTID, canMove bool) {
	isOracleGTID = (instance.UsingOracleGTID && otherInstance.SupportsOracleGTID)
	isMariaDBGTID = (instance.UsingMariaDBGTID && otherInstance.IsMariaDB())

	return isOracleGTID, isMariaDBGTID, isOracleGTID || isMariaDBGTID
}

// moveInstanceBelowViaGTID will attempt moving given instance below another instance using either Oracle GTID or MariaDB GTID.
func moveInstanceBelowViaGTID(instance, otherInstance *Instance) (*Instance, error) {
	_, _, canMove := canMoveViaGTID(instance, otherInstance)

	instanceKey := &instance.Key
	otherInstanceKey := &otherInstance.Key
	if !canMove {
		return instance, fmt.Errorf("Cannot move via GTID as not both instances use GTID: %+v, %+v", *instanceKey, *otherInstanceKey)
	}

	var err error

	rinstance, _, _ := ReadInstance(&instance.Key)
	if canMove, merr := rinstance.CanMoveViaMatch(); !canMove {
		return instance, merr
	}

	if canReplicate, err := instance.CanReplicateFrom(otherInstance); !canReplicate {
		return instance, err
	}
	log.Infof("Will move %+v below %+v via GTID", instanceKey, otherInstanceKey)

	if maintenanceToken, merr := BeginMaintenance(instanceKey, GetMaintenanceOwner(), fmt.Sprintf("move below %+v", *otherInstanceKey)); merr != nil {
		err = fmt.Errorf("Cannot begin maintenance on %+v", *instanceKey)
		goto Cleanup
	} else {
		defer EndMaintenance(maintenanceToken)
	}

	instance, err = StopSlave(instanceKey)
	if err != nil {
		goto Cleanup
	}

	instance, err = ChangeMasterTo(instanceKey, &otherInstance.Key, &otherInstance.SelfBinlogCoordinates, false, GTIDHintForce)
	if err != nil {
		goto Cleanup
	}
Cleanup:
	instance, _ = StartSlave(instanceKey)
	if err != nil {
		return instance, log.Errore(err)
	}
	// and we're done (pending deferred functions)
	AuditOperation("move-below-gtid", instanceKey, fmt.Sprintf("moved %+v below %+v", *instanceKey, *otherInstanceKey))

	return instance, err
}

// MoveBelowGTID will attempt moving instance indicated by instanceKey below another instance using either Oracle GTID or MariaDB GTID.
func MoveBelowGTID(instanceKey, otherKey *InstanceKey) (*Instance, error) {
	instance, err := ReadTopologyInstance(instanceKey)
	if err != nil {
		return instance, err
	}
	other, err := ReadTopologyInstance(otherKey)
	if err != nil {
		return instance, err
	}
	return moveInstanceBelowViaGTID(instance, other)
}

// moveReplicasViaGTID moves a list of replicas under another instance via GTID, returning those replicas
// that could not be moved (do not use GTID)
func moveReplicasViaGTID(replicas [](*Instance), other *Instance) (movedReplicas [](*Instance), unmovedReplicas [](*Instance), err error, errs []error) {
	replicas = RemoveNilInstances(replicas)
	replicas = RemoveInstance(replicas, &other.Key)
	if len(replicas) == 0 {
		// Nothing to do
		return movedReplicas, unmovedReplicas, nil, errs
	}

	log.Infof("Will move %+v replicas below %+v via GTID", len(replicas), other.Key)

	barrier := make(chan *InstanceKey)
	replicaMutex := make(chan bool, 1)
	for _, replica := range replicas {
		replica := replica

		// Parallelize repoints
		go func() {
			defer func() { barrier <- &replica.Key }()
			ExecuteOnTopology(func() {
				var replicaErr error
				if _, _, canMove := canMoveViaGTID(replica, other); canMove {
					replica, replicaErr = moveInstanceBelowViaGTID(replica, other)
				} else {
					replicaErr = fmt.Errorf("%+v cannot move below %+v via GTID", replica.Key, other.Key)
				}
				func() {
					// Instantaneous mutex.
					replicaMutex <- true
					defer func() { <-replicaMutex }()
					if replicaErr == nil {
						movedReplicas = append(movedReplicas, replica)
					} else {
						unmovedReplicas = append(unmovedReplicas, replica)
						errs = append(errs, replicaErr)
					}
				}()
			})
		}()
	}
	for range replicas {
		<-barrier
	}
	if len(errs) == len(replicas) {
		// All returned with error
		return movedReplicas, unmovedReplicas, fmt.Errorf("moveReplicasViaGTID: Error on all %+v operations", len(errs)), errs
	}
	AuditOperation("move-replicas-gtid", &other.Key, fmt.Sprintf("moved %d/%d replicas below %+v via GTID", len(movedReplicas), len(replicas), other.Key))

	return movedReplicas, unmovedReplicas, err, errs
}

// MoveReplicasGTID will (attempt to) move all replicas of given master below given instance.
func MoveReplicasGTID(masterKey *InstanceKey, belowKey *InstanceKey, pattern string) (movedReplicas [](*Instance), unmovedReplicas [](*Instance), err error, errs []error) {
	belowInstance, err := ReadTopologyInstance(belowKey)
	if err != nil {
		// Can't access "below" ==> can't move replicas beneath it
		return movedReplicas, unmovedReplicas, err, errs
	}

	// replicas involved
	replicas, err := ReadReplicaInstancesIncludingBinlogServerSubReplicas(masterKey)
	if err != nil {
		return movedReplicas, unmovedReplicas, err, errs
	}
	replicas = filterInstancesByPattern(replicas, pattern)
	movedReplicas, unmovedReplicas, err, errs = moveReplicasViaGTID(replicas, belowInstance)
	if err != nil {
		log.Errore(err)
	}

	if len(unmovedReplicas) > 0 {
		err = fmt.Errorf("MoveReplicasGTID: only moved %d out of %d replicas of %+v; error is: %+v", len(movedReplicas), len(replicas), *masterKey, err)
	}

	return movedReplicas, unmovedReplicas, err, errs
}

// Repoint connects a replica to a master using its exact same executing coordinates.
// The given masterKey can be null, in which case the existing master is used.
// Two use cases:
// - masterKey is nil: use case is corrupted relay logs on replica
// - masterKey is not nil: using Binlog servers (coordinates remain the same)
func Repoint(instanceKey *InstanceKey, masterKey *InstanceKey, gtidHint OperationGTIDHint) (*Instance, error) {
	instance, err := ReadTopologyInstance(instanceKey)
	if err != nil {
		return instance, err
	}
	if !instance.IsReplica() {
		return instance, fmt.Errorf("instance is not a replica: %+v", *instanceKey)
	}

	if masterKey == nil {
		masterKey = &instance.MasterKey
	}
	// With repoint we *prefer* the master to be alive, but we don't strictly require it.
	// The use case for the master being alive is with hostname-resolve or hostname-unresolve: asking the replica
	// to reconnect to its same master while changing the MASTER_HOST in CHANGE MASTER TO due to DNS changes etc.
	master, err := ReadTopologyInstance(masterKey)
	masterIsAccessible := (err == nil)
	if !masterIsAccessible {
		master, _, err = ReadInstance(masterKey)
		if err != nil {
			return instance, err
		}
	}
	if canReplicate, err := instance.CanReplicateFrom(master); !canReplicate {
		return instance, err
	}

	// if a binlog server check it is sufficiently up to date
	if master.IsBinlogServer() {
		// "Repoint" operation trusts the user. But only so much. Repoiting to a binlog server which is not yet there is strictly wrong.
		if !instance.ExecBinlogCoordinates.SmallerThanOrEquals(&master.SelfBinlogCoordinates) {
			return instance, fmt.Errorf("repoint: binlog server %+v is not sufficiently up to date to repoint %+v below it", *masterKey, *instanceKey)
		}
	}

	log.Infof("Will repoint %+v to master %+v", *instanceKey, *masterKey)

	if maintenanceToken, merr := BeginMaintenance(instanceKey, GetMaintenanceOwner(), "repoint"); merr != nil {
		err = fmt.Errorf("Cannot begin maintenance on %+v", *instanceKey)
		goto Cleanup
	} else {
		defer EndMaintenance(maintenanceToken)
	}

	instance, err = StopSlave(instanceKey)
	if err != nil {
		goto Cleanup
	}

	// See above, we are relaxed about the master being accessible/inaccessible.
	// If accessible, we wish to do hostname-unresolve. If inaccessible, we can skip the test and not fail the
	// ChangeMasterTo operation. This is why we pass "!masterIsAccessible" below.
	if instance.ExecBinlogCoordinates.IsEmpty() {
		instance.ExecBinlogCoordinates.LogFile = "orchestrator-unknown-log-file"
	}
	instance, err = ChangeMasterTo(instanceKey, masterKey, &instance.ExecBinlogCoordinates, !masterIsAccessible, gtidHint)
	if err != nil {
		goto Cleanup
	}

Cleanup:
	instance, _ = StartSlave(instanceKey)
	if err != nil {
		return instance, log.Errore(err)
	}
	// and we're done (pending deferred functions)
	AuditOperation("repoint", instanceKey, fmt.Sprintf("replica %+v repointed to master: %+v", *instanceKey, *masterKey))

	return instance, err

}

// RepointTo repoints list of replicas onto another master.
// Binlog Server is the major use case
func RepointTo(replicas [](*Instance), belowKey *InstanceKey) ([](*Instance), error, []error) {
	res := [](*Instance){}
	errs := []error{}

	replicas = RemoveInstance(replicas, belowKey)
	if len(replicas) == 0 {
		// Nothing to do
		return res, nil, errs
	}
	if belowKey == nil {
		return res, log.Errorf("RepointTo received nil belowKey"), errs
	}

	log.Infof("Will repoint %+v replicas below %+v", len(replicas), *belowKey)
	barrier := make(chan *InstanceKey)
	replicaMutex := make(chan bool, 1)
	for _, replica := range replicas {
		replica := replica

		// Parallelize repoints
		go func() {
			defer func() { barrier <- &replica.Key }()
			ExecuteOnTopology(func() {
				replica, replicaErr := Repoint(&replica.Key, belowKey, GTIDHintNeutral)

				func() {
					// Instantaneous mutex.
					replicaMutex <- true
					defer func() { <-replicaMutex }()
					if replicaErr == nil {
						res = append(res, replica)
					} else {
						errs = append(errs, replicaErr)
					}
				}()
			})
		}()
	}
	for range replicas {
		<-barrier
	}

	if len(errs) == len(replicas) {
		// All returned with error
		return res, log.Error("Error on all operations"), errs
	}
	AuditOperation("repoint-to", belowKey, fmt.Sprintf("repointed %d/%d replicas to %+v", len(res), len(replicas), *belowKey))

	return res, nil, errs
}

// RepointReplicasTo repoints replicas of a given instance (possibly filtered) onto another master.
// Binlog Server is the major use case
func RepointReplicasTo(instanceKey *InstanceKey, pattern string, belowKey *InstanceKey) ([](*Instance), error, []error) {
	res := [](*Instance){}
	errs := []error{}

	replicas, err := ReadReplicaInstances(instanceKey)
	if err != nil {
		return res, err, errs
	}
	replicas = RemoveInstance(replicas, belowKey)
	replicas = filterInstancesByPattern(replicas, pattern)
	if len(replicas) == 0 {
		// Nothing to do
		return res, nil, errs
	}
	if belowKey == nil {
		// Default to existing master. All replicas are of the same master, hence just pick one.
		belowKey = &replicas[0].MasterKey
	}
	log.Infof("Will repoint replicas of %+v to %+v", *instanceKey, *belowKey)
	return RepointTo(replicas, belowKey)
}

// RepointReplicas repoints all replicas of a given instance onto its existing master.
func RepointReplicas(instanceKey *InstanceKey, pattern string) ([](*Instance), error, []error) {
	return RepointReplicasTo(instanceKey, pattern, nil)
}

// MakeCoMaster will attempt to make an instance co-master with its master, by making its master a replica of its own.
// This only works out if the master is not replicating; the master does not have a known master (it may have an unknown master).
func MakeCoMaster(instanceKey *InstanceKey) (*Instance, error) {
	instance, err := ReadTopologyInstance(instanceKey)
	if err != nil {
		return instance, err
	}
	if canMove, merr := instance.CanMove(); !canMove {
		return instance, merr
	}
	master, err := GetInstanceMaster(instance)
	if err != nil {
		return instance, err
	}
	log.Debugf("Will check whether %+v's master (%+v) can become its co-master", instance.Key, master.Key)
	if canMove, merr := master.CanMoveAsCoMaster(); !canMove {
		return instance, merr
	}
	if instanceKey.Equals(&master.MasterKey) {
		return instance, fmt.Errorf("instance %+v is already co master of %+v", instance.Key, master.Key)
	}
	if !instance.ReadOnly {
		return instance, fmt.Errorf("instance %+v is not read-only; first make it read-only before making it co-master", instance.Key)
	}
	if master.IsCoMaster {
		// We allow breaking of an existing co-master replication. Here's the breakdown:
		// Ideally, this would not eb allowed, and we would first require the user to RESET SLAVE on 'master'
		// prior to making it participate as co-master with our 'instance'.
		// However there's the problem that upon RESET SLAVE we lose the replication's user/password info.
		// Thus, we come up with the following rule:
		// If S replicates from M1, and M1<->M2 are co masters, we allow S to become co-master of M1 (S<->M1) if:
		// - M1 is writeable
		// - M2 is read-only or is unreachable/invalid
		// - S  is read-only
		// And so we will be replacing one read-only co-master with another.
		otherCoMaster, found, _ := ReadInstance(&master.MasterKey)
		if found && otherCoMaster.IsLastCheckValid && !otherCoMaster.ReadOnly {
			return instance, fmt.Errorf("master %+v is already co-master with %+v, and %+v is alive, and not read-only; cowardly refusing to demote it. Please set it as read-only beforehand", master.Key, otherCoMaster.Key, otherCoMaster.Key)
		}
		// OK, good to go.
	} else if _, found, _ := ReadInstance(&master.MasterKey); found {
		return instance, fmt.Errorf("%+v is not a real master; it replicates from: %+v", master.Key, master.MasterKey)
	}
	if canReplicate, err := master.CanReplicateFrom(instance); !canReplicate {
		return instance, err
	}
	log.Infof("Will make %+v co-master of %+v", instanceKey, master.Key)

	if maintenanceToken, merr := BeginMaintenance(instanceKey, GetMaintenanceOwner(), fmt.Sprintf("make co-master of %+v", master.Key)); merr != nil {
		err = fmt.Errorf("Cannot begin maintenance on %+v", *instanceKey)
		goto Cleanup
	} else {
		defer EndMaintenance(maintenanceToken)
	}
	if maintenanceToken, merr := BeginMaintenance(&master.Key, GetMaintenanceOwner(), fmt.Sprintf("%+v turns into co-master of this", *instanceKey)); merr != nil {
		err = fmt.Errorf("Cannot begin maintenance on %+v", master.Key)
		goto Cleanup
	} else {
		defer EndMaintenance(maintenanceToken)
	}

	// the coMaster used to be merely a replica. Just point master into *some* position
	// within coMaster...
	if master.IsReplica() {
		// this is the case of a co-master. For masters, the StopSlave operation throws an error, and
		// there's really no point in doing it.
		master, err = StopSlave(&master.Key)
		if err != nil {
			goto Cleanup
		}
	}
	if instance.ReplicationCredentialsAvailable && !master.HasReplicationCredentials {
		// Yay! We can get credentials from the replica!
		replicationUser, replicationPassword, err := ReadReplicationCredentials(&instance.Key)
		if err != nil {
			goto Cleanup
		}
		log.Debugf("Got credentials from a replica. will now apply")
		_, err = ChangeMasterCredentials(&master.Key, replicationUser, replicationPassword)
		if err != nil {
			goto Cleanup
		}
	}

	if instance.AllowTLS {
		log.Debugf("Enabling SSL replication")
		_, err = EnableMasterSSL(&master.Key)
		if err != nil {
			goto Cleanup
		}
	}

	master, err = ChangeMasterTo(&master.Key, instanceKey, &instance.SelfBinlogCoordinates, false, GTIDHintNeutral)
	if err != nil {
		goto Cleanup
	}

Cleanup:
	master, _ = StartSlave(&master.Key)
	if err != nil {
		return instance, log.Errore(err)
	}
	// and we're done (pending deferred functions)
	AuditOperation("make-co-master", instanceKey, fmt.Sprintf("%+v made co-master of %+v", *instanceKey, master.Key))

	return instance, err
}

// ResetSlaveOperation will reset a replica
func ResetSlaveOperation(instanceKey *InstanceKey) (*Instance, error) {
	instance, err := ReadTopologyInstance(instanceKey)
	if err != nil {
		return instance, err
	}

	log.Infof("Will reset replica on %+v", instanceKey)

	if maintenanceToken, merr := BeginMaintenance(instanceKey, GetMaintenanceOwner(), "reset replica"); merr != nil {
		err = fmt.Errorf("Cannot begin maintenance on %+v", *instanceKey)
		goto Cleanup
	} else {
		defer EndMaintenance(maintenanceToken)
	}

	if instance.IsReplica() {
		instance, err = StopSlave(instanceKey)
		if err != nil {
			goto Cleanup
		}
	}

	instance, err = ResetSlave(instanceKey)
	if err != nil {
		goto Cleanup
	}

Cleanup:
	instance, _ = StartSlave(instanceKey)

	if err != nil {
		return instance, log.Errore(err)
	}

	// and we're done (pending deferred functions)
	AuditOperation("reset-slave", instanceKey, fmt.Sprintf("%+v replication reset", *instanceKey))

	return instance, err
}

// DetachReplicaOperation will detach a replica from its master by forcibly corrupting its replication coordinates
func DetachReplicaOperation(instanceKey *InstanceKey) (*Instance, error) {
	instance, err := ReadTopologyInstance(instanceKey)
	if err != nil {
		return instance, err
	}

	log.Infof("Will detach %+v", instanceKey)

	if maintenanceToken, merr := BeginMaintenance(instanceKey, GetMaintenanceOwner(), "detach replica"); merr != nil {
		err = fmt.Errorf("Cannot begin maintenance on %+v", *instanceKey)
		goto Cleanup
	} else {
		defer EndMaintenance(maintenanceToken)
	}

	if instance.IsReplica() {
		instance, err = StopSlave(instanceKey)
		if err != nil {
			goto Cleanup
		}
	}

	instance, err = DetachReplica(instanceKey)
	if err != nil {
		goto Cleanup
	}

Cleanup:
	instance, _ = StartSlave(instanceKey)

	if err != nil {
		return instance, log.Errore(err)
	}

	// and we're done (pending deferred functions)
	AuditOperation("detach-replica", instanceKey, fmt.Sprintf("%+v replication detached", *instanceKey))

	return instance, err
}

// ReattachReplicaOperation will detach a replica from its master by forcibly corrupting its replication coordinates
func ReattachReplicaOperation(instanceKey *InstanceKey) (*Instance, error) {
	instance, err := ReadTopologyInstance(instanceKey)
	if err != nil {
		return instance, err
	}

	log.Infof("Will reattach %+v", instanceKey)

	if maintenanceToken, merr := BeginMaintenance(instanceKey, GetMaintenanceOwner(), "detach replica"); merr != nil {
		err = fmt.Errorf("Cannot begin maintenance on %+v", *instanceKey)
		goto Cleanup
	} else {
		defer EndMaintenance(maintenanceToken)
	}

	if instance.IsReplica() {
		instance, err = StopSlave(instanceKey)
		if err != nil {
			goto Cleanup
		}
	}

	instance, err = ReattachReplica(instanceKey)
	if err != nil {
		goto Cleanup
	}

Cleanup:
	instance, _ = StartSlave(instanceKey)

	if err != nil {
		return instance, log.Errore(err)
	}

	// and we're done (pending deferred functions)
	AuditOperation("reattach-replica", instanceKey, fmt.Sprintf("%+v replication reattached", *instanceKey))

	return instance, err
}

// DetachReplicaMasterHost detaches a replica from its master by corrupting the Master_Host (in such way that is reversible)
func DetachReplicaMasterHost(instanceKey *InstanceKey) (*Instance, error) {
	instance, err := ReadTopologyInstance(instanceKey)
	if err != nil {
		return instance, err
	}
	if !instance.IsReplica() {
		return instance, fmt.Errorf("instance is not a replica: %+v", *instanceKey)
	}
	if instance.MasterKey.IsDetached() {
		return instance, fmt.Errorf("instance already detached: %+v", *instanceKey)
	}
	detachedMasterKey := instance.MasterKey.DetachedKey()

	log.Infof("Will detach master host on %+v. Detached key is %+v", *instanceKey, *detachedMasterKey)

	if maintenanceToken, merr := BeginMaintenance(instanceKey, GetMaintenanceOwner(), "detach-replica-master-host"); merr != nil {
		err = fmt.Errorf("Cannot begin maintenance on %+v", *instanceKey)
		goto Cleanup
	} else {
		defer EndMaintenance(maintenanceToken)
	}

	instance, err = StopSlave(instanceKey)
	if err != nil {
		goto Cleanup
	}

	instance, err = ChangeMasterTo(instanceKey, detachedMasterKey, &instance.ExecBinlogCoordinates, true, GTIDHintNeutral)
	if err != nil {
		goto Cleanup
	}

Cleanup:
	instance, _ = StartSlave(instanceKey)
	if err != nil {
		return instance, log.Errore(err)
	}
	// and we're done (pending deferred functions)
	AuditOperation("repoint", instanceKey, fmt.Sprintf("replica %+v detached from master into %+v", *instanceKey, *detachedMasterKey))

	return instance, err
}

// ReattachReplicaMasterHost reattaches a replica back onto its master by undoing a DetachReplicaMasterHost operation
func ReattachReplicaMasterHost(instanceKey *InstanceKey) (*Instance, error) {
	instance, err := ReadTopologyInstance(instanceKey)
	if err != nil {
		return instance, err
	}
	if !instance.IsReplica() {
		return instance, fmt.Errorf("instance is not a replica: %+v", *instanceKey)
	}
	if !instance.MasterKey.IsDetached() {
		return instance, fmt.Errorf("instance does not seem to be detached: %+v", *instanceKey)
	}

	reattachedMasterKey := instance.MasterKey.ReattachedKey()

	log.Infof("Will reattach master host on %+v. Reattached key is %+v", *instanceKey, *reattachedMasterKey)

	if maintenanceToken, merr := BeginMaintenance(instanceKey, GetMaintenanceOwner(), "reattach-replica-master-host"); merr != nil {
		err = fmt.Errorf("Cannot begin maintenance on %+v", *instanceKey)
		goto Cleanup
	} else {
		defer EndMaintenance(maintenanceToken)
	}

	instance, err = StopSlave(instanceKey)
	if err != nil {
		goto Cleanup
	}

	instance, err = ChangeMasterTo(instanceKey, reattachedMasterKey, &instance.ExecBinlogCoordinates, true, GTIDHintNeutral)
	if err != nil {
		goto Cleanup
	}
	// Just in case this instance used to be a master:
	ReplaceAliasClusterName(instanceKey.StringCode(), reattachedMasterKey.StringCode())

Cleanup:
	instance, _ = StartSlave(instanceKey)
	if err != nil {
		return instance, log.Errore(err)
	}
	// and we're done (pending deferred functions)
	AuditOperation("repoint", instanceKey, fmt.Sprintf("replica %+v reattached to master %+v", *instanceKey, *reattachedMasterKey))

	return instance, err
}

// EnableGTID will attempt to enable GTID-mode (either Oracle or MariaDB)
func EnableGTID(instanceKey *InstanceKey) (*Instance, error) {
	instance, err := ReadTopologyInstance(instanceKey)
	if err != nil {
		return instance, err
	}
	if instance.UsingGTID() {
		return instance, fmt.Errorf("%+v already uses GTID", *instanceKey)
	}

	log.Infof("Will attempt to enable GTID on %+v", *instanceKey)

	instance, err = Repoint(instanceKey, nil, GTIDHintForce)
	if err != nil {
		return instance, err
	}
	if !instance.UsingGTID() {
		return instance, fmt.Errorf("Cannot enable GTID on %+v", *instanceKey)
	}

	AuditOperation("enable-gtid", instanceKey, fmt.Sprintf("enabled GTID on %+v", *instanceKey))

	return instance, err
}

// DisableGTID will attempt to disable GTID-mode (either Oracle or MariaDB) and revert to binlog file:pos replication
func DisableGTID(instanceKey *InstanceKey) (*Instance, error) {
	instance, err := ReadTopologyInstance(instanceKey)
	if err != nil {
		return instance, err
	}
	if !instance.UsingGTID() {
		return instance, fmt.Errorf("%+v is not using GTID", *instanceKey)
	}

	log.Infof("Will attempt to disable GTID on %+v", *instanceKey)

	instance, err = Repoint(instanceKey, nil, GTIDHintDeny)
	if err != nil {
		return instance, err
	}
	if instance.UsingGTID() {
		return instance, fmt.Errorf("Cannot disable GTID on %+v", *instanceKey)
	}

	AuditOperation("disable-gtid", instanceKey, fmt.Sprintf("disabled GTID on %+v", *instanceKey))

	return instance, err
}

// ResetMasterGTIDOperation will issue a safe RESET MASTER on a replica that replicates via GTID:
// It will make sure the gtid_purged set matches the executed set value as read just before the RESET.
// this will enable new replicas to be attached to given instance without complaints about missing/purged entries.
// This function requires that the instance does not have replicas.
func ResetMasterGTIDOperation(instanceKey *InstanceKey, removeSelfUUID bool, uuidToRemove string) (*Instance, error) {
	instance, err := ReadTopologyInstance(instanceKey)
	if err != nil {
		return instance, err
	}
	if !instance.SupportsOracleGTID {
		return instance, log.Errorf("reset-master-gtid requested for %+v but it is not using oracle-gtid", *instanceKey)
	}
	if len(instance.SlaveHosts) > 0 {
		return instance, log.Errorf("reset-master-gtid will not operate on %+v because it has %+v replicas. Expecting no replicas", *instanceKey, len(instance.SlaveHosts))
	}

	log.Infof("Will reset master on %+v", instanceKey)

	var oracleGtidSet *OracleGtidSet
	if maintenanceToken, merr := BeginMaintenance(instanceKey, GetMaintenanceOwner(), "reset-master-gtid"); merr != nil {
		err = fmt.Errorf("Cannot begin maintenance on %+v", *instanceKey)
		goto Cleanup
	} else {
		defer EndMaintenance(maintenanceToken)
	}

	if instance.IsReplica() {
		instance, err = StopSlave(instanceKey)
		if err != nil {
			goto Cleanup
		}
	}

	oracleGtidSet, err = ParseGtidSet(instance.ExecutedGtidSet)
	if err != nil {
		goto Cleanup
	}
	if removeSelfUUID {
		uuidToRemove = instance.ServerUUID
	}
	if uuidToRemove != "" {
		removed := oracleGtidSet.RemoveUUID(uuidToRemove)
		if removed {
			log.Debugf("Will remove UUID %s", uuidToRemove)
		} else {
			log.Debugf("UUID %s not found", uuidToRemove)
		}
	}

	instance, err = ResetMaster(instanceKey)
	if err != nil {
		goto Cleanup
	}
	err = setGTIDPurged(instance, oracleGtidSet.String())
	if err != nil {
		goto Cleanup
	}

Cleanup:
	instance, _ = StartSlave(instanceKey)

	if err != nil {
		return instance, log.Errore(err)
	}

	// and we're done (pending deferred functions)
	AuditOperation("reset-master-gtid", instanceKey, fmt.Sprintf("%+v master reset", *instanceKey))

	return instance, err
}

// FindLastPseudoGTIDEntry will search an instance's binary logs or relay logs for the last pseudo-GTID entry,
// and return found coordinates as well as entry text
func FindLastPseudoGTIDEntry(instance *Instance, recordedInstanceRelayLogCoordinates BinlogCoordinates, maxBinlogCoordinates *BinlogCoordinates, exhaustiveSearch bool, expectedBinlogFormat *string) (instancePseudoGtidCoordinates *BinlogCoordinates, instancePseudoGtidText string, err error) {

	if config.Config.PseudoGTIDPattern == "" {
		return instancePseudoGtidCoordinates, instancePseudoGtidText, fmt.Errorf("PseudoGTIDPattern not configured; cannot use Pseudo-GTID")
	}

	if instance.LogBinEnabled && instance.LogSlaveUpdatesEnabled && !*config.RuntimeCLIFlags.SkipBinlogSearch && (expectedBinlogFormat == nil || instance.Binlog_format == *expectedBinlogFormat) {
		minBinlogCoordinates, _, _ := GetHeuristiclyRecentCoordinatesForInstance(&instance.Key)
		// Well no need to search this instance's binary logs if it doesn't have any...
		// With regard log-slave-updates, some edge cases are possible, like having this instance's log-slave-updates
		// enabled/disabled (of course having restarted it)
		// The approach is not to take chances. If log-slave-updates is disabled, fail and go for relay-logs.
		// If log-slave-updates was just enabled then possibly no pseudo-gtid is found, and so again we will go
		// for relay logs.
		// Also, if master has STATEMENT binlog format, and the replica has ROW binlog format, then comparing binlog entries would urely fail if based on the replica's binary logs.
		// Instead, we revert to the relay logs.
		instancePseudoGtidCoordinates, instancePseudoGtidText, err = getLastPseudoGTIDEntryInInstance(instance, minBinlogCoordinates, maxBinlogCoordinates, exhaustiveSearch)
	}
	if err != nil || instancePseudoGtidCoordinates == nil {
		minRelaylogCoordinates, _ := GetPreviousKnownRelayLogCoordinatesForInstance(instance)
		// Unable to find pseudo GTID in binary logs.
		// Then MAYBE we are lucky enough (chances are we are, if this replica did not crash) that we can
		// extract the Pseudo GTID entry from the last (current) relay log file.
		instancePseudoGtidCoordinates, instancePseudoGtidText, err = getLastPseudoGTIDEntryInRelayLogs(instance, minRelaylogCoordinates, recordedInstanceRelayLogCoordinates, exhaustiveSearch)
	}
	return instancePseudoGtidCoordinates, instancePseudoGtidText, err
}

// CorrelateBinlogCoordinates find out, if possible, the binlog coordinates of given otherInstance that correlate
// with given coordinates of given instance.
func CorrelateBinlogCoordinates(instance *Instance, binlogCoordinates *BinlogCoordinates, otherInstance *Instance) (*BinlogCoordinates, int, error) {
	// We record the relay log coordinates just after the instance stopped since the coordinates can change upon
	// a FLUSH LOGS/FLUSH RELAY LOGS (or a START SLAVE, though that's an altogether different problem) etc.
	// We want to be on the safe side; we don't utterly trust that we are the only ones playing with the instance.
	recordedInstanceRelayLogCoordinates := instance.RelaylogCoordinates
	instancePseudoGtidCoordinates, instancePseudoGtidText, err := FindLastPseudoGTIDEntry(instance, recordedInstanceRelayLogCoordinates, binlogCoordinates, true, &otherInstance.Binlog_format)

	if err != nil {
		return nil, 0, err
	}
	entriesMonotonic := (config.Config.PseudoGTIDMonotonicHint != "") && strings.Contains(instancePseudoGtidText, config.Config.PseudoGTIDMonotonicHint)
	minBinlogCoordinates, _, err := GetHeuristiclyRecentCoordinatesForInstance(&otherInstance.Key)
	otherInstancePseudoGtidCoordinates, err := SearchEntryInInstanceBinlogs(otherInstance, instancePseudoGtidText, entriesMonotonic, minBinlogCoordinates)
	if err != nil {
		return nil, 0, err
	}

	// We've found a match: the latest Pseudo GTID position within instance and its identical twin in otherInstance
	// We now iterate the events in both, up to the completion of events in instance (recall that we looked for
	// the last entry in instance, hence, assuming pseudo GTID entries are frequent, the amount of entries to read
	// from instance is not long)
	// The result of the iteration will be either:
	// - bad conclusion that instance is actually more advanced than otherInstance (we find more entries in instance
	//   following the pseudo gtid than we can match in otherInstance), hence we cannot ask instance to replicate
	//   from otherInstance
	// - good result: both instances are exactly in same shape (have replicated the exact same number of events since
	//   the last pseudo gtid). Since they are identical, it is easy to point instance into otherInstance.
	// - good result: the first position within otherInstance where instance has not replicated yet. It is easy to point
	//   instance into otherInstance.
	nextBinlogCoordinatesToMatch, countMatchedEvents, err := GetNextBinlogCoordinatesToMatch(instance, *instancePseudoGtidCoordinates,
		recordedInstanceRelayLogCoordinates, binlogCoordinates, otherInstance, *otherInstancePseudoGtidCoordinates)
	if err != nil {
		return nil, 0, err
	}
	if countMatchedEvents == 0 {
		err = fmt.Errorf("Unexpected: 0 events processed while iterating logs. Something went wrong; aborting. nextBinlogCoordinatesToMatch: %+v", nextBinlogCoordinatesToMatch)
		return nil, 0, err
	}
	return nextBinlogCoordinatesToMatch, countMatchedEvents, nil
}

func CorrelateRelaylogCoordinates(instance *Instance, relaylogCoordinates *BinlogCoordinates, otherInstance *Instance) (instanceCoordinates, correlatedCoordinates, nextCoordinates *BinlogCoordinates, found bool, err error) {
	// The two servers are expected to have the same master, or this doesn't work
	if !instance.MasterKey.Equals(&otherInstance.MasterKey) {
		return instanceCoordinates, correlatedCoordinates, nextCoordinates, found, log.Errorf("CorrelateRelaylogCoordinates requires sibling instances, however %+v has master %+v, and %+v has master %+v", instance.Key, instance.MasterKey, otherInstance.Key, otherInstance.MasterKey)
	}
	var binlogEvent *BinlogEvent
	if relaylogCoordinates == nil {
		instanceCoordinates = &instance.RelaylogCoordinates
		if minCoordinates, err := GetPreviousKnownRelayLogCoordinatesForInstance(instance); err != nil {
			return instanceCoordinates, correlatedCoordinates, nextCoordinates, found, err
		} else if binlogEvent, err = GetLastExecutedEntryInRelayLogs(instance, minCoordinates, instance.RelaylogCoordinates); err != nil {
			return instanceCoordinates, correlatedCoordinates, nextCoordinates, found, err
		}
	} else {
		instanceCoordinates = relaylogCoordinates
		relaylogCoordinates.Type = RelayLog
		if binlogEvent, err = ReadBinlogEventAtRelayLogCoordinates(&instance.Key, relaylogCoordinates); err != nil {
			return instanceCoordinates, correlatedCoordinates, nextCoordinates, found, err
		}
	}

	_, minCoordinates, err := GetHeuristiclyRecentCoordinatesForInstance(&otherInstance.Key)
	if err != nil {
		return instanceCoordinates, correlatedCoordinates, nextCoordinates, found, err
	}
	correlatedCoordinates, nextCoordinates, found, err = SearchEventInRelayLogs(binlogEvent, otherInstance, minCoordinates, otherInstance.RelaylogCoordinates)
	return instanceCoordinates, correlatedCoordinates, nextCoordinates, found, err
}

// MatchBelow will attempt moving instance indicated by instanceKey below its the one indicated by otherKey.
// The refactoring is based on matching binlog entries, not on "classic" positions comparisons.
// The "other instance" could be the sibling of the moving instance any of its ancestors. It may actually be
// a cousin of some sort (though unlikely). The only important thing is that the "other instance" is more
// advanced in replication than given instance.
func MatchBelow(instanceKey, otherKey *InstanceKey, requireInstanceMaintenance bool) (*Instance, *BinlogCoordinates, error) {
	instance, err := ReadTopologyInstance(instanceKey)
	if err != nil {
		return instance, nil, err
	}
	if config.Config.PseudoGTIDPattern == "" {
		return instance, nil, fmt.Errorf("PseudoGTIDPattern not configured; cannot use Pseudo-GTID")
	}
	if instanceKey.Equals(otherKey) {
		return instance, nil, fmt.Errorf("MatchBelow: attempt to match an instance below itself %+v", *instanceKey)
	}
	otherInstance, err := ReadTopologyInstance(otherKey)
	if err != nil {
		return instance, nil, err
	}

	rinstance, _, _ := ReadInstance(&instance.Key)
	if canMove, merr := rinstance.CanMoveViaMatch(); !canMove {
		return instance, nil, merr
	}

	if canReplicate, err := instance.CanReplicateFrom(otherInstance); !canReplicate {
		return instance, nil, err
	}
	var nextBinlogCoordinatesToMatch *BinlogCoordinates
	var countMatchedEvents int

	if otherInstance.IsBinlogServer() {
		// A Binlog Server does not do all the SHOW BINLOG EVENTS stuff
		err = fmt.Errorf("Cannot use PseudoGTID with Binlog Server %+v", otherInstance.Key)
		goto Cleanup
	}

	log.Infof("Will match %+v below %+v", *instanceKey, *otherKey)

	if requireInstanceMaintenance {
		if maintenanceToken, merr := BeginMaintenance(instanceKey, GetMaintenanceOwner(), fmt.Sprintf("match below %+v", *otherKey)); merr != nil {
			err = fmt.Errorf("Cannot begin maintenance on %+v", *instanceKey)
			goto Cleanup
		} else {
			defer EndMaintenance(maintenanceToken)
		}

		// We don't require grabbing maintenance lock on otherInstance, but we do request
		// that it is not already under maintenance.
		if inMaintenance, merr := InMaintenance(&otherInstance.Key); merr != nil {
			err = merr
			goto Cleanup
		} else if inMaintenance {
			err = fmt.Errorf("Cannot match below %+v; it is in maintenance", otherInstance.Key)
			goto Cleanup
		}
	}

	log.Debugf("Stopping replica on %+v", *instanceKey)
	instance, err = StopSlave(instanceKey)
	if err != nil {
		goto Cleanup
	}

	nextBinlogCoordinatesToMatch, countMatchedEvents, err = CorrelateBinlogCoordinates(instance, nil, otherInstance)

	if countMatchedEvents == 0 {
		err = fmt.Errorf("Unexpected: 0 events processed while iterating logs. Something went wrong; aborting. nextBinlogCoordinatesToMatch: %+v", nextBinlogCoordinatesToMatch)
		goto Cleanup
	}
	log.Debugf("%+v will match below %+v at %+v; validated events: %d", *instanceKey, *otherKey, *nextBinlogCoordinatesToMatch, countMatchedEvents)

	// Drum roll...
	instance, err = ChangeMasterTo(instanceKey, otherKey, nextBinlogCoordinatesToMatch, false, GTIDHintDeny)
	if err != nil {
		goto Cleanup
	}

Cleanup:
	instance, _ = StartSlave(instanceKey)
	if err != nil {
		return instance, nextBinlogCoordinatesToMatch, log.Errore(err)
	}
	// and we're done (pending deferred functions)
	AuditOperation("match-below", instanceKey, fmt.Sprintf("matched %+v below %+v", *instanceKey, *otherKey))

	return instance, nextBinlogCoordinatesToMatch, err
}

// RematchReplica will re-match a replica to its master, using pseudo-gtid
func RematchReplica(instanceKey *InstanceKey, requireInstanceMaintenance bool) (*Instance, *BinlogCoordinates, error) {
	instance, err := ReadTopologyInstance(instanceKey)
	if err != nil {
		return instance, nil, err
	}
	masterInstance, found, err := ReadInstance(&instance.MasterKey)
	if err != nil || !found {
		return instance, nil, err
	}
	return MatchBelow(instanceKey, &masterInstance.Key, requireInstanceMaintenance)
}

// MakeMaster will take an instance, make all its siblings its replicas (via pseudo-GTID) and make it master
// (stop its replicaiton, make writeable).
func MakeMaster(instanceKey *InstanceKey) (*Instance, error) {
	instance, err := ReadTopologyInstance(instanceKey)
	if err != nil {
		return instance, err
	}
	masterInstance, err := ReadTopologyInstance(&instance.MasterKey)
	if err == nil {
		// If the read succeeded, check the master status.
		if masterInstance.IsReplica() {
			return instance, fmt.Errorf("MakeMaster: instance's master %+v seems to be replicating", masterInstance.Key)
		}
		if masterInstance.IsLastCheckValid {
			return instance, fmt.Errorf("MakeMaster: instance's master %+v seems to be accessible", masterInstance.Key)
		}
	}
	// Continue anyway if the read failed, because that means the master is
	// inaccessible... So it's OK to do the promotion.
	if !instance.SQLThreadUpToDate() {
		return instance, fmt.Errorf("MakeMaster: instance's SQL thread must be up-to-date with I/O thread for %+v", *instanceKey)
	}
	siblings, err := ReadReplicaInstances(&masterInstance.Key)
	if err != nil {
		return instance, err
	}
	for _, sibling := range siblings {
		if instance.ExecBinlogCoordinates.SmallerThan(&sibling.ExecBinlogCoordinates) {
			return instance, fmt.Errorf("MakeMaster: instance %+v has more advanced sibling: %+v", *instanceKey, sibling.Key)
		}
	}

	if maintenanceToken, merr := BeginMaintenance(instanceKey, GetMaintenanceOwner(), fmt.Sprintf("siblings match below this: %+v", *instanceKey)); merr != nil {
		err = fmt.Errorf("Cannot begin maintenance on %+v", *instanceKey)
		goto Cleanup
	} else {
		defer EndMaintenance(maintenanceToken)
	}

	_, _, err, _ = MultiMatchBelow(siblings, instanceKey, nil)
	if err != nil {
		goto Cleanup
	}

	SetReadOnly(instanceKey, false)

Cleanup:
	if err != nil {
		return instance, log.Errore(err)
	}
	// and we're done (pending deferred functions)
	AuditOperation("make-master", instanceKey, fmt.Sprintf("made master of %+v", *instanceKey))

	return instance, err
}

// TakeSiblings is a convenience method for turning sublings of a replica to be its subordinates.
// This uses normal connected replication (does not utilize Pseudo-GTID)
func TakeSiblings(instanceKey *InstanceKey) (*Instance, int, error) {
	instance, err := ReadTopologyInstance(instanceKey)
	if err != nil {
		return instance, 0, err
	}
	masterInstance, found, err := ReadInstance(&instance.MasterKey)
	if err != nil || !found {
		return instance, 0, err
	}
	siblings, err := ReadReplicaInstances(&masterInstance.Key)
	if err != nil {
		return instance, 0, err
	}
	takenSiblings := 0
	for _, sibling := range siblings {
		if _, err := MoveBelow(&sibling.Key, &instance.Key); err == nil {
			takenSiblings++
		}
	}

	return instance, takenSiblings, err
}

// TakeMaster will move an instance up the chain and cause its master to become its replica.
// It's almost a role change, just that other replicas of either 'instance' or its master are currently unaffected
// (they continue replicate without change)
// Note that the master must itself be a replica; however the grandparent does not necessarily have to be reachable
// and can in fact be dead.
func TakeMaster(instanceKey *InstanceKey) (*Instance, error) {
	instance, err := ReadTopologyInstance(instanceKey)
	if err != nil {
		return instance, err
	}
	masterInstance, found, err := ReadInstance(&instance.MasterKey)
	if err != nil || !found {
		return instance, err
	}
	log.Debugf("TakeMaster: will attempt making %+v take its master %+v, now resolved as %+v", *instanceKey, instance.MasterKey, masterInstance.Key)

	if canReplicate, err := masterInstance.CanReplicateFrom(instance); canReplicate == false {
		return instance, err
	}
	// We begin
	masterInstance, err = StopSlave(&masterInstance.Key)
	if err != nil {
		goto Cleanup
	}
	instance, err = StopSlave(&instance.Key)
	if err != nil {
		goto Cleanup
	}

	instance, err = StartSlaveUntilMasterCoordinates(&instance.Key, &masterInstance.SelfBinlogCoordinates)
	if err != nil {
		goto Cleanup
	}

	// instance and masterInstance are equal
	// We skip name unresolve. It is OK if the master's master is dead, unreachable, does not resolve properly.
	// We just copy+paste info from the master.
	// In particular, this is commonly calledin DeadMaster recovery
	instance, err = ChangeMasterTo(&instance.Key, &masterInstance.MasterKey, &masterInstance.ExecBinlogCoordinates, true, GTIDHintNeutral)
	if err != nil {
		goto Cleanup
	}
	// instance is now sibling of master
	masterInstance, err = ChangeMasterTo(&masterInstance.Key, &instance.Key, &instance.SelfBinlogCoordinates, false, GTIDHintNeutral)
	if err != nil {
		goto Cleanup
	}
	// swap is done!

Cleanup:
	instance, _ = StartSlave(&instance.Key)
	masterInstance, _ = StartSlave(&masterInstance.Key)
	if err != nil {
		return instance, err
	}
	AuditOperation("take-master", instanceKey, fmt.Sprintf("took master: %+v", masterInstance.Key))

	return instance, err
}

// MakeLocalMaster promotes a replica above its master, making it replica of its grandparent, while also enslaving its siblings.
// This serves as a convenience method to recover replication when a local master fails; the instance promoted is one of its replicas,
// which is most advanced among its siblings.
// This method utilizes Pseudo GTID
func MakeLocalMaster(instanceKey *InstanceKey) (*Instance, error) {
	instance, err := ReadTopologyInstance(instanceKey)
	if err != nil {
		return instance, err
	}
	masterInstance, found, err := ReadInstance(&instance.MasterKey)
	if err != nil || !found {
		return instance, err
	}
	grandparentInstance, err := ReadTopologyInstance(&masterInstance.MasterKey)
	if err != nil {
		return instance, err
	}
	siblings, err := ReadReplicaInstances(&masterInstance.Key)
	if err != nil {
		return instance, err
	}
	for _, sibling := range siblings {
		if instance.ExecBinlogCoordinates.SmallerThan(&sibling.ExecBinlogCoordinates) {
			return instance, fmt.Errorf("MakeMaster: instance %+v has more advanced sibling: %+v", *instanceKey, sibling.Key)
		}
	}

	instance, err = StopSlaveNicely(instanceKey, 0)
	if err != nil {
		goto Cleanup
	}

	_, _, err = MatchBelow(instanceKey, &grandparentInstance.Key, true)
	if err != nil {
		goto Cleanup
	}

	_, _, err, _ = MultiMatchBelow(siblings, instanceKey, nil)
	if err != nil {
		goto Cleanup
	}

Cleanup:
	if err != nil {
		return instance, log.Errore(err)
	}
	// and we're done (pending deferred functions)
	AuditOperation("make-local-master", instanceKey, fmt.Sprintf("made master of %+v", *instanceKey))

	return instance, err
}

// sortInstances shuffles given list of instances according to some logic
func sortInstancesDataCenterHint(instances [](*Instance), dataCenterHint string) {
	sort.Sort(sort.Reverse(NewInstancesSorterByExec(instances, dataCenterHint)))
}

// sortInstances shuffles given list of instances according to some logic
func sortInstances(instances [](*Instance)) {
	sortInstancesDataCenterHint(instances, "")
}

// getReplicasForSorting returns a list of replicas of a given master potentially for candidate choosing
func getReplicasForSorting(masterKey *InstanceKey, includeBinlogServerSubReplicas bool) (replicas [](*Instance), err error) {
	if includeBinlogServerSubReplicas {
		replicas, err = ReadReplicaInstancesIncludingBinlogServerSubReplicas(masterKey)
	} else {
		replicas, err = ReadReplicaInstances(masterKey)
	}
	return replicas, err
}

func sortedReplicas(replicas [](*Instance), stopReplicationMethod StopReplicationMethod) [](*Instance) {
	return sortedReplicasDataCenterHint(replicas, stopReplicationMethod, "")
}

// sortedReplicas returns the list of replicas of some master, sorted by exec coordinates
// (most up-to-date replica first).
// This function assumes given `replicas` argument is indeed a list of instances all replicating
// from the same master (the result of `getReplicasForSorting()` is appropriate)
func sortedReplicasDataCenterHint(replicas [](*Instance), stopReplicationMethod StopReplicationMethod, dataCenterHint string) [](*Instance) {
	if len(replicas) == 0 {
		return replicas
	}
	replicas = StopSlaves(replicas, stopReplicationMethod, time.Duration(config.Config.InstanceBulkOperationsWaitTimeoutSeconds)*time.Second)
	replicas = RemoveNilInstances(replicas)

	sortInstancesDataCenterHint(replicas, dataCenterHint)
	for _, replica := range replicas {
		log.Debugf("- sorted replica: %+v %+v", replica.Key, replica.ExecBinlogCoordinates)
	}

	return replicas
}

// GetSortedReplicas reads list of replicas of a given master, and returns them sorted by exec coordinates
// (most up-to-date replica first).
func GetSortedReplicas(masterKey *InstanceKey, stopReplicationMethod StopReplicationMethod) (replicas [](*Instance), err error) {
	if replicas, err = getReplicasForSorting(masterKey, false); err != nil {
		return replicas, err
	}
	replicas = sortedReplicas(replicas, stopReplicationMethod)
	if len(replicas) == 0 {
		return replicas, fmt.Errorf("No replicas found for %+v", *masterKey)
	}
	return replicas, err
}

// MultiMatchBelow will efficiently match multiple replicas below a given instance.
// It is assumed that all given replicas are siblings
func MultiMatchBelow(replicas [](*Instance), belowKey *InstanceKey, postponedFunctionsContainer *PostponedFunctionsContainer) (matchedReplicas [](*Instance), belowInstance *Instance, err error, errs []error) {
	belowInstance, found, err := ReadInstance(belowKey)
	if err != nil || !found {
		return matchedReplicas, belowInstance, err, errs
	}

	replicas = RemoveInstance(replicas, belowKey)
	if len(replicas) == 0 {
		// Nothing to do
		return replicas, belowInstance, err, errs
	}

	log.Infof("Will match %+v replicas below %+v via Pseudo-GTID, independently", len(replicas), belowKey)

	barrier := make(chan *InstanceKey)
	replicaMutex := &sync.Mutex{}

	for _, replica := range replicas {
		replica := replica

		// Parallelize repoints
		go func() {
			defer func() { barrier <- &replica.Key }()
			matchFunc := func() error {
				replica, _, replicaErr := MatchBelow(&replica.Key, belowKey, true)

				replicaMutex.Lock()
				defer replicaMutex.Unlock()

				if replicaErr == nil {
					matchedReplicas = append(matchedReplicas, replica)
				} else {
					errs = append(errs, replicaErr)
				}
				return replicaErr
			}
			postpone := false
			if postponedFunctionsContainer != nil {
				if config.Config.PostponeReplicaRecoveryOnLagMinutes > 0 &&
					replica.SQLDelay > config.Config.PostponeReplicaRecoveryOnLagMinutes*60 {
					// This replica is lagging very much, AND
					// we're configured to postpone operation on this replica so as not to delay everyone else.
					postpone = true
				}
				if replica.LastDiscoveryLatency > ReasonableDiscoveryLatency {
					postpone = true
				}
			}
			if postpone {
				postponedFunctionsContainer.AddPostponedFunction(matchFunc, fmt.Sprintf("multi-match-below-independent %+v", replica.Key))
				// We bail out and trust our invoker to later call upon this postponed function
			} else {
				ExecuteOnTopology(func() { matchFunc() })
			}
		}()
	}
	for range replicas {
		<-barrier
	}
	if len(errs) == len(replicas) {
		// All returned with error
		return matchedReplicas, belowInstance, fmt.Errorf("MultiMatchBelowIndependently: Error on all %+v operations", len(errs)), errs
	}
	AuditOperation("multi-match-below-independent", belowKey, fmt.Sprintf("matched %d/%d replicas below %+v via Pseudo-GTID", len(matchedReplicas), len(replicas), belowKey))

	return matchedReplicas, belowInstance, err, errs
}

// MultiMatchReplicas will match (via pseudo-gtid) all replicas of given master below given instance.
func MultiMatchReplicas(masterKey *InstanceKey, belowKey *InstanceKey, pattern string) ([](*Instance), *Instance, error, []error) {
	res := [](*Instance){}
	errs := []error{}

	belowInstance, err := ReadTopologyInstance(belowKey)
	if err != nil {
		// Can't access "below" ==> can't match replicas beneath it
		return res, nil, err, errs
	}

	masterInstance, found, err := ReadInstance(masterKey)
	if err != nil || !found {
		return res, nil, err, errs
	}

	// See if we have a binlog server case (special handling):
	binlogCase := false
	if masterInstance.IsBinlogServer() && masterInstance.MasterKey.Equals(belowKey) {
		// repoint-up
		log.Debugf("MultiMatchReplicas: pointing replicas up from binlog server")
		binlogCase = true
	} else if belowInstance.IsBinlogServer() && belowInstance.MasterKey.Equals(masterKey) {
		// repoint-down
		log.Debugf("MultiMatchReplicas: pointing replicas down to binlog server")
		binlogCase = true
	} else if masterInstance.IsBinlogServer() && belowInstance.IsBinlogServer() && masterInstance.MasterKey.Equals(&belowInstance.MasterKey) {
		// Both BLS, siblings
		log.Debugf("MultiMatchReplicas: pointing replicas to binlong sibling")
		binlogCase = true
	}
	if binlogCase {
		replicas, err, errors := RepointReplicasTo(masterKey, pattern, belowKey)
		// Bail out!
		return replicas, masterInstance, err, errors
	}

	// Not binlog server

	// replicas involved
	replicas, err := ReadReplicaInstancesIncludingBinlogServerSubReplicas(masterKey)
	if err != nil {
		return res, belowInstance, err, errs
	}
	replicas = filterInstancesByPattern(replicas, pattern)
	matchedReplicas, belowInstance, err, errs := MultiMatchBelow(replicas, &belowInstance.Key, nil)

	if len(matchedReplicas) != len(replicas) {
		err = fmt.Errorf("MultiMatchReplicas: only matched %d out of %d replicas of %+v; error is: %+v", len(matchedReplicas), len(replicas), *masterKey, err)
	}
	AuditOperation("multi-match-replicas", masterKey, fmt.Sprintf("matched %d replicas under %+v", len(matchedReplicas), *belowKey))

	return matchedReplicas, belowInstance, err, errs
}

// MatchUp will move a replica up the replication chain, so that it becomes sibling of its master, via Pseudo-GTID
func MatchUp(instanceKey *InstanceKey, requireInstanceMaintenance bool) (*Instance, *BinlogCoordinates, error) {
	instance, found, err := ReadInstance(instanceKey)
	if err != nil || !found {
		return nil, nil, err
	}
	if !instance.IsReplica() {
		return instance, nil, fmt.Errorf("instance is not a replica: %+v", instanceKey)
	}
	master, found, err := ReadInstance(&instance.MasterKey)
	if err != nil || !found {
		return instance, nil, log.Errorf("Cannot get master for %+v. error=%+v", instance.Key, err)
	}

	if !master.IsReplica() {
		return instance, nil, fmt.Errorf("master is not a replica itself: %+v", master.Key)
	}

	return MatchBelow(instanceKey, &master.MasterKey, requireInstanceMaintenance)
}

// MatchUpReplicas will move all replicas of given master up the replication chain,
// so that they become siblings of their master.
// This should be called when the local master dies, and all its replicas are to be resurrected via Pseudo-GTID
func MatchUpReplicas(masterKey *InstanceKey, pattern string) ([](*Instance), *Instance, error, []error) {
	res := [](*Instance){}
	errs := []error{}

	masterInstance, found, err := ReadInstance(masterKey)
	if err != nil || !found {
		return res, nil, err, errs
	}

	return MultiMatchReplicas(masterKey, &masterInstance.MasterKey, pattern)
}

func isGenerallyValidAsBinlogSource(replica *Instance) bool {
	if !replica.IsLastCheckValid {
		// something wrong with this replica right now. We shouldn't hope to be able to promote it
		return false
	}
	if !replica.LogBinEnabled {
		return false
	}
	if !replica.LogSlaveUpdatesEnabled {
		return false
	}

	return true
}

func isGenerallyValidAsCandidateReplica(replica *Instance) bool {
	if !isGenerallyValidAsBinlogSource(replica) {
		// does not have binary logs
		return false
	}
	if replica.IsBinlogServer() {
		// Can't regroup under a binlog server because it does not support pseudo-gtid related queries such as SHOW BINLOG EVENTS
		return false
	}

	return true
}

// isValidAsCandidateMasterInBinlogServerTopology let's us know whether a given replica is generally
// valid to promote to be master.
func isValidAsCandidateMasterInBinlogServerTopology(replica *Instance) bool {
	if !replica.IsLastCheckValid {
		// something wrong with this replica right now. We shouldn't hope to be able to promote it
		return false
	}
	if !replica.LogBinEnabled {
		return false
	}
	if replica.LogSlaveUpdatesEnabled {
		// That's right: we *disallow* log-replica-updates
		return false
	}
	if replica.IsBinlogServer() {
		return false
	}

	return true
}

func IsBannedFromBeingCandidateReplica(replica *Instance) bool {
	if replica.PromotionRule == MustNotPromoteRule {
		log.Debugf("instance %+v is banned because of promotion rule", replica.Key)
		return true
	}
	for _, filter := range config.Config.PromotionIgnoreHostnameFilters {
		if matched, _ := regexp.MatchString(filter, replica.Key.Hostname); matched {
			return true
		}
	}
	return false
}

// getPriorityMajorVersionForCandidate returns the primary (most common) major version found
// among given instances. This will be used for choosing best candidate for promotion.
func getPriorityMajorVersionForCandidate(replicas [](*Instance)) (priorityMajorVersion string, err error) {
	if len(replicas) == 0 {
		return "", log.Errorf("empty replicas list in getPriorityMajorVersionForCandidate")
	}
	majorVersionsCount := make(map[string]int)
	for _, replica := range replicas {
		majorVersionsCount[replica.MajorVersionString()] = majorVersionsCount[replica.MajorVersionString()] + 1
	}
	if len(majorVersionsCount) == 1 {
		// all same version, simple case
		return replicas[0].MajorVersionString(), nil
	}

	currentMaxMajorVersionCount := 0
	for majorVersion, count := range majorVersionsCount {
		if count > currentMaxMajorVersionCount {
			currentMaxMajorVersionCount = count
			priorityMajorVersion = majorVersion
		}
	}
	return priorityMajorVersion, nil
}

// getPriorityBinlogFormatForCandidate returns the primary (most common) binlog format found
// among given instances. This will be used for choosing best candidate for promotion.
func getPriorityBinlogFormatForCandidate(replicas [](*Instance)) (priorityBinlogFormat string, err error) {
	if len(replicas) == 0 {
		return "", log.Errorf("empty replicas list in getPriorityBinlogFormatForCandidate")
	}
	binlogFormatsCount := make(map[string]int)
	for _, replica := range replicas {
		binlogFormatsCount[replica.Binlog_format] = binlogFormatsCount[replica.Binlog_format] + 1
	}
	if len(binlogFormatsCount) == 1 {
		// all same binlog format, simple case
		return replicas[0].Binlog_format, nil
	}

	currentMaxBinlogFormatCount := 0
	for binlogFormat, count := range binlogFormatsCount {
		if count > currentMaxBinlogFormatCount {
			currentMaxBinlogFormatCount = count
			priorityBinlogFormat = binlogFormat
		}
	}
	return priorityBinlogFormat, nil
}

// chooseCandidateReplica
func chooseCandidateReplica(replicas [](*Instance)) (candidateReplica *Instance, aheadReplicas, equalReplicas, laterReplicas, cannotReplicateReplicas [](*Instance), err error) {
	if len(replicas) == 0 {
		return candidateReplica, aheadReplicas, equalReplicas, laterReplicas, cannotReplicateReplicas, fmt.Errorf("No replicas found given in chooseCandidateReplica")
	}
	priorityMajorVersion, _ := getPriorityMajorVersionForCandidate(replicas)
	priorityBinlogFormat, _ := getPriorityBinlogFormatForCandidate(replicas)

	for _, replica := range replicas {
		replica := replica
		if isGenerallyValidAsCandidateReplica(replica) &&
			!IsBannedFromBeingCandidateReplica(replica) &&
			!IsSmallerMajorVersion(priorityMajorVersion, replica.MajorVersionString()) &&
			!IsSmallerBinlogFormat(priorityBinlogFormat, replica.Binlog_format) {
			// this is the one
			candidateReplica = replica
			break
		}
	}
	if candidateReplica == nil {
		// Unable to find a candidate that will master others.
		// Instead, pick a (single) replica which is not banned.
		for _, replica := range replicas {
			replica := replica
			if !IsBannedFromBeingCandidateReplica(replica) {
				// this is the one
				candidateReplica = replica
				break
			}
		}
		if candidateReplica != nil {
			replicas = RemoveInstance(replicas, &candidateReplica.Key)
		}
		return candidateReplica, replicas, equalReplicas, laterReplicas, cannotReplicateReplicas, fmt.Errorf("chooseCandidateReplica: no candidate replica found")
	}
	replicas = RemoveInstance(replicas, &candidateReplica.Key)
	for _, replica := range replicas {
		replica := replica
		if canReplicate, _ := replica.CanReplicateFrom(candidateReplica); !canReplicate {
			// lost due to inability to replicate
			cannotReplicateReplicas = append(cannotReplicateReplicas, replica)
		} else if replica.ExecBinlogCoordinates.SmallerThan(&candidateReplica.ExecBinlogCoordinates) {
			laterReplicas = append(laterReplicas, replica)
		} else if replica.ExecBinlogCoordinates.Equals(&candidateReplica.ExecBinlogCoordinates) {
			equalReplicas = append(equalReplicas, replica)
		} else {
			// lost due to being more advanced/ahead of chosen replica.
			aheadReplicas = append(aheadReplicas, replica)
		}
	}
	return candidateReplica, aheadReplicas, equalReplicas, laterReplicas, cannotReplicateReplicas, err
}

// GetCandidateReplica chooses the best replica to promote given a (possibly dead) master
func GetCandidateReplica(masterKey *InstanceKey, forRematchPurposes bool) (*Instance, [](*Instance), [](*Instance), [](*Instance), [](*Instance), error) {
	var candidateReplica *Instance
	aheadReplicas := [](*Instance){}
	equalReplicas := [](*Instance){}
	laterReplicas := [](*Instance){}
	cannotReplicateReplicas := [](*Instance){}

	dataCenterHint := ""
	if master, _, _ := ReadInstance(masterKey); master != nil {
		dataCenterHint = master.DataCenter
	}
	replicas, err := getReplicasForSorting(masterKey, false)
	if err != nil {
		return candidateReplica, aheadReplicas, equalReplicas, laterReplicas, cannotReplicateReplicas, err
	}
	stopReplicationMethod := NoStopReplication
	if forRematchPurposes {
		stopReplicationMethod = StopReplicationNicely
	}
	replicas = sortedReplicasDataCenterHint(replicas, stopReplicationMethod, dataCenterHint)
	if err != nil {
		return candidateReplica, aheadReplicas, equalReplicas, laterReplicas, cannotReplicateReplicas, err
	}
	if len(replicas) == 0 {
		return candidateReplica, aheadReplicas, equalReplicas, laterReplicas, cannotReplicateReplicas, fmt.Errorf("No replicas found for %+v", *masterKey)
	}
	candidateReplica, aheadReplicas, equalReplicas, laterReplicas, cannotReplicateReplicas, err = chooseCandidateReplica(replicas)
	if err != nil {
		return candidateReplica, aheadReplicas, equalReplicas, laterReplicas, cannotReplicateReplicas, err
	}
	if candidateReplica != nil {
		mostUpToDateReplica := replicas[0]
		if candidateReplica.ExecBinlogCoordinates.SmallerThan(&mostUpToDateReplica.ExecBinlogCoordinates) {
			log.Warningf("GetCandidateReplica: chosen replica: %+v is behind most-up-to-date replica: %+v", candidateReplica.Key, mostUpToDateReplica.Key)
		}
	}
	log.Debugf("GetCandidateReplica: candidate: %+v, ahead: %d, equal: %d, late: %d, break: %d", candidateReplica.Key, len(aheadReplicas), len(equalReplicas), len(laterReplicas), len(cannotReplicateReplicas))
	return candidateReplica, aheadReplicas, equalReplicas, laterReplicas, cannotReplicateReplicas, nil
}

// GetCandidateReplicaOfBinlogServerTopology chooses the best replica to promote given a (possibly dead) master
func GetCandidateReplicaOfBinlogServerTopology(masterKey *InstanceKey) (candidateReplica *Instance, err error) {
	replicas, err := getReplicasForSorting(masterKey, true)
	if err != nil {
		return candidateReplica, err
	}
	replicas = sortedReplicas(replicas, NoStopReplication)
	if len(replicas) == 0 {
		return candidateReplica, fmt.Errorf("No replicas found for %+v", *masterKey)
	}
	for _, replica := range replicas {
		replica := replica
		if candidateReplica != nil {
			break
		}
		if isValidAsCandidateMasterInBinlogServerTopology(replica) && !IsBannedFromBeingCandidateReplica(replica) {
			// this is the one
			candidateReplica = replica
		}
	}
	if candidateReplica != nil {
		log.Debugf("GetCandidateReplicaOfBinlogServerTopology: returning %+v as candidate replica for %+v", candidateReplica.Key, *masterKey)
	} else {
		log.Debugf("GetCandidateReplicaOfBinlogServerTopology: no candidate replica found for %+v", *masterKey)
	}
	return candidateReplica, err
}

// RegroupReplicasPseudoGTID will choose a candidate replica of a given instance, and take its siblings using pseudo-gtid
func RegroupReplicasPseudoGTID(
	masterKey *InstanceKey,
	returnReplicaEvenOnFailureToRegroup bool,
	onCandidateReplicaChosen func(*Instance),
	postponedFunctionsContainer *PostponedFunctionsContainer,
	postponeAllMatchOperations func(*Instance) bool,
) (
	aheadReplicas [](*Instance),
	equalReplicas [](*Instance),
	laterReplicas [](*Instance),
	cannotReplicateReplicas [](*Instance),
	candidateReplica *Instance,
	err error,
) {
	candidateReplica, aheadReplicas, equalReplicas, laterReplicas, cannotReplicateReplicas, err = GetCandidateReplica(masterKey, true)
	if err != nil {
		if !returnReplicaEvenOnFailureToRegroup {
			candidateReplica = nil
		}
		return aheadReplicas, equalReplicas, laterReplicas, cannotReplicateReplicas, candidateReplica, err
	}

	if config.Config.PseudoGTIDPattern == "" {
		return aheadReplicas, equalReplicas, laterReplicas, cannotReplicateReplicas, candidateReplica, fmt.Errorf("PseudoGTIDPattern not configured; cannot use Pseudo-GTID")
	}

	if onCandidateReplicaChosen != nil {
		onCandidateReplicaChosen(candidateReplica)
	}

	allMatchingFunc := func() error {
		log.Debugf("RegroupReplicas: working on %d equals replicas", len(equalReplicas))
		barrier := make(chan *InstanceKey)
		for _, replica := range equalReplicas {
			replica := replica
			// This replica has the exact same executing coordinates as the candidate replica. This replica
			// is *extremely* easy to attach below the candidate replica!
			go func() {
				defer func() { barrier <- &candidateReplica.Key }()
				ExecuteOnTopology(func() {
					ChangeMasterTo(&replica.Key, &candidateReplica.Key, &candidateReplica.SelfBinlogCoordinates, false, GTIDHintDeny)
				})
			}()
		}
		for range equalReplicas {
			<-barrier
		}

		log.Debugf("RegroupReplicas: multi matching %d later replicas", len(laterReplicas))
		// As for the laterReplicas, we'll have to apply pseudo GTID
<<<<<<< HEAD
		laterReplicas, candidateReplica, err, _ := MultiMatchBelow(laterReplicas, &candidateReplica.Key, postponedFunctionsContainer)
=======
		laterReplicas, candidateReplica, err, _ = MultiMatchBelow(laterReplicas, &candidateReplica.Key, true, postponedFunctionsContainer)
>>>>>>> ffd29a1c

		operatedReplicas := append(equalReplicas, candidateReplica)
		operatedReplicas = append(operatedReplicas, laterReplicas...)
		log.Debugf("RegroupReplicas: starting %d replicas", len(operatedReplicas))
		barrier = make(chan *InstanceKey)
		for _, replica := range operatedReplicas {
			replica := replica
			go func() {
				defer func() { barrier <- &candidateReplica.Key }()
				ExecuteOnTopology(func() {
					StartSlave(&replica.Key)
				})
			}()
		}
		for range operatedReplicas {
			<-barrier
		}
		AuditOperation("regroup-replicas", masterKey, fmt.Sprintf("regrouped %+v replicas below %+v", len(operatedReplicas), *masterKey))
		return err
	}
	if postponedFunctionsContainer != nil && postponeAllMatchOperations != nil && postponeAllMatchOperations(candidateReplica) {
		postponedFunctionsContainer.AddPostponedFunction(allMatchingFunc, fmt.Sprintf("regroup-replicas-pseudo-gtid %+v", candidateReplica.Key))
	} else {
		err = allMatchingFunc()
	}
	log.Debugf("RegroupReplicas: done")
	// aheadReplicas are lost (they were ahead in replication as compared to promoted replica)
	return aheadReplicas, equalReplicas, laterReplicas, cannotReplicateReplicas, candidateReplica, err
}

func getMostUpToDateActiveBinlogServer(masterKey *InstanceKey) (mostAdvancedBinlogServer *Instance, binlogServerReplicas [](*Instance), err error) {
	if binlogServerReplicas, err = ReadBinlogServerReplicaInstances(masterKey); err == nil && len(binlogServerReplicas) > 0 {
		// Pick the most advanced binlog sever that is good to go
		for _, binlogServer := range binlogServerReplicas {
			if binlogServer.IsLastCheckValid {
				if mostAdvancedBinlogServer == nil {
					mostAdvancedBinlogServer = binlogServer
				}
				if mostAdvancedBinlogServer.ExecBinlogCoordinates.SmallerThan(&binlogServer.ExecBinlogCoordinates) {
					mostAdvancedBinlogServer = binlogServer
				}
			}
		}
	}
	return mostAdvancedBinlogServer, binlogServerReplicas, err
}

// RegroupReplicasPseudoGTIDIncludingSubReplicasOfBinlogServers uses Pseugo-GTID to regroup replicas
// of given instance. The function also drill in to replicas of binlog servers that are replicating from given instance,
// and other recursive binlog servers, as long as they're in the same binlog-server-family.
func RegroupReplicasPseudoGTIDIncludingSubReplicasOfBinlogServers(
	masterKey *InstanceKey,
	returnReplicaEvenOnFailureToRegroup bool,
	onCandidateReplicaChosen func(*Instance),
	postponedFunctionsContainer *PostponedFunctionsContainer,
	postponeAllMatchOperations func(*Instance) bool,
) (
	aheadReplicas [](*Instance),
	equalReplicas [](*Instance),
	laterReplicas [](*Instance),
	cannotReplicateReplicas [](*Instance),
	candidateReplica *Instance,
	err error,
) {
	// First, handle binlog server issues:
	func() error {
		log.Debugf("RegroupReplicasIncludingSubReplicasOfBinlogServers: starting on replicas of %+v", *masterKey)
		// Find the most up to date binlog server:
		mostUpToDateBinlogServer, binlogServerReplicas, err := getMostUpToDateActiveBinlogServer(masterKey)
		if err != nil {
			return log.Errore(err)
		}
		if mostUpToDateBinlogServer == nil {
			log.Debugf("RegroupReplicasIncludingSubReplicasOfBinlogServers: no binlog server replicates from %+v", *masterKey)
			// No binlog server; proceed as normal
			return nil
		}
		log.Debugf("RegroupReplicasIncludingSubReplicasOfBinlogServers: most up to date binlog server of %+v: %+v", *masterKey, mostUpToDateBinlogServer.Key)

		// Find the most up to date candidate replica:
		candidateReplica, _, _, _, _, err := GetCandidateReplica(masterKey, true)
		if err != nil {
			return log.Errore(err)
		}
		if candidateReplica == nil {
			log.Debugf("RegroupReplicasIncludingSubReplicasOfBinlogServers: no candidate replica for %+v", *masterKey)
			// Let the followup code handle that
			return nil
		}
		log.Debugf("RegroupReplicasIncludingSubReplicasOfBinlogServers: candidate replica of %+v: %+v", *masterKey, candidateReplica.Key)

		if candidateReplica.ExecBinlogCoordinates.SmallerThan(&mostUpToDateBinlogServer.ExecBinlogCoordinates) {
			log.Debugf("RegroupReplicasIncludingSubReplicasOfBinlogServers: candidate replica %+v coordinates smaller than binlog server %+v", candidateReplica.Key, mostUpToDateBinlogServer.Key)
			// Need to align under binlog server...
			candidateReplica, err = Repoint(&candidateReplica.Key, &mostUpToDateBinlogServer.Key, GTIDHintDeny)
			if err != nil {
				return log.Errore(err)
			}
			log.Debugf("RegroupReplicasIncludingSubReplicasOfBinlogServers: repointed candidate replica %+v under binlog server %+v", candidateReplica.Key, mostUpToDateBinlogServer.Key)
			candidateReplica, err = StartSlaveUntilMasterCoordinates(&candidateReplica.Key, &mostUpToDateBinlogServer.ExecBinlogCoordinates)
			if err != nil {
				return log.Errore(err)
			}
			log.Debugf("RegroupReplicasIncludingSubReplicasOfBinlogServers: aligned candidate replica %+v under binlog server %+v", candidateReplica.Key, mostUpToDateBinlogServer.Key)
			// and move back
			candidateReplica, err = Repoint(&candidateReplica.Key, masterKey, GTIDHintDeny)
			if err != nil {
				return log.Errore(err)
			}
			log.Debugf("RegroupReplicasIncludingSubReplicasOfBinlogServers: repointed candidate replica %+v under master %+v", candidateReplica.Key, *masterKey)
			return nil
		}
		// Either because it _was_ like that, or we _made_ it so,
		// candidate replica is as/more up to date than all binlog servers
		for _, binlogServer := range binlogServerReplicas {
			log.Debugf("RegroupReplicasIncludingSubReplicasOfBinlogServers: matching replicas of binlog server %+v below %+v", binlogServer.Key, candidateReplica.Key)
			// Right now sequentially.
			// At this point just do what you can, don't return an error
			MultiMatchReplicas(&binlogServer.Key, &candidateReplica.Key, "")
			log.Debugf("RegroupReplicasIncludingSubReplicasOfBinlogServers: done matching replicas of binlog server %+v below %+v", binlogServer.Key, candidateReplica.Key)
		}
		log.Debugf("RegroupReplicasIncludingSubReplicasOfBinlogServers: done handling binlog regrouping for %+v; will proceed with normal RegroupReplicas", *masterKey)
		AuditOperation("regroup-replicas-including-bls", masterKey, fmt.Sprintf("matched replicas of binlog server replicas of %+v under %+v", *masterKey, candidateReplica.Key))
		return nil
	}()
	// Proceed to normal regroup:
	return RegroupReplicasPseudoGTID(masterKey, returnReplicaEvenOnFailureToRegroup, onCandidateReplicaChosen, postponedFunctionsContainer, postponeAllMatchOperations)
}

// RegroupReplicasGTID will choose a candidate replica of a given instance, and take its siblings using GTID
func RegroupReplicasGTID(
	masterKey *InstanceKey,
	returnReplicaEvenOnFailureToRegroup bool,
	onCandidateReplicaChosen func(*Instance),
	postponedFunctionsContainer *PostponedFunctionsContainer,
	postponeAllMatchOperations func(*Instance) bool,
) (
	lostReplicas [](*Instance),
	movedReplicas [](*Instance),
	cannotReplicateReplicas [](*Instance),
	candidateReplica *Instance,
	err error,
) {
	var emptyReplicas [](*Instance)
	var unmovedReplicas [](*Instance)
	candidateReplica, aheadReplicas, equalReplicas, laterReplicas, cannotReplicateReplicas, err := GetCandidateReplica(masterKey, true)
	if err != nil {
		if !returnReplicaEvenOnFailureToRegroup {
			candidateReplica = nil
		}
		return emptyReplicas, emptyReplicas, emptyReplicas, candidateReplica, err
	}

	if onCandidateReplicaChosen != nil {
		onCandidateReplicaChosen(candidateReplica)
	}
	moveGTIDFunc := func() error {
		replicasToMove := append(equalReplicas, laterReplicas...)
		log.Debugf("RegroupReplicasGTID: working on %d replicas", len(replicasToMove))

		movedReplicas, unmovedReplicas, err, _ = moveReplicasViaGTID(replicasToMove, candidateReplica)
		unmovedReplicas = append(unmovedReplicas, aheadReplicas...)
		return log.Errore(err)
	}
	if postponedFunctionsContainer != nil && postponeAllMatchOperations != nil && postponeAllMatchOperations(candidateReplica) {
		postponedFunctionsContainer.AddPostponedFunction(moveGTIDFunc, fmt.Sprintf("regroup-replicas-gtid %+v", candidateReplica.Key))
	} else {
		err = moveGTIDFunc()
	}

	StartSlave(&candidateReplica.Key)

	log.Debugf("RegroupReplicasGTID: done")
	AuditOperation("regroup-replicas-gtid", masterKey, fmt.Sprintf("regrouped replicas of %+v via GTID; promoted %+v", *masterKey, candidateReplica.Key))
	return unmovedReplicas, movedReplicas, cannotReplicateReplicas, candidateReplica, err
}

// RegroupReplicasBinlogServers works on a binlog-servers topology. It picks the most up-to-date BLS and repoints all other
// BLS below it
func RegroupReplicasBinlogServers(masterKey *InstanceKey, returnReplicaEvenOnFailureToRegroup bool) (repointedBinlogServers [](*Instance), promotedBinlogServer *Instance, err error) {
	var binlogServerReplicas [](*Instance)
	promotedBinlogServer, binlogServerReplicas, err = getMostUpToDateActiveBinlogServer(masterKey)

	resultOnError := func(err error) ([](*Instance), *Instance, error) {
		if !returnReplicaEvenOnFailureToRegroup {
			promotedBinlogServer = nil
		}
		return repointedBinlogServers, promotedBinlogServer, err
	}

	if err != nil {
		return resultOnError(err)
	}

	repointedBinlogServers, err, _ = RepointTo(binlogServerReplicas, &promotedBinlogServer.Key)

	if err != nil {
		return resultOnError(err)
	}
	AuditOperation("regroup-replicas-bls", masterKey, fmt.Sprintf("regrouped binlog server replicas of %+v; promoted %+v", *masterKey, promotedBinlogServer.Key))
	return repointedBinlogServers, promotedBinlogServer, nil
}

// RegroupReplicas is a "smart" method of promoting one replica over the others ("promoting" it on top of its siblings)
// This method decides which strategy to use: GTID, Pseudo-GTID, Binlog Servers.
func RegroupReplicas(masterKey *InstanceKey, returnReplicaEvenOnFailureToRegroup bool,
	onCandidateReplicaChosen func(*Instance),
	postponedFunctionsContainer *PostponedFunctionsContainer) (

	aheadReplicas [](*Instance),
	equalReplicas [](*Instance),
	laterReplicas [](*Instance),
	cannotReplicateReplicas [](*Instance),
	instance *Instance,
	err error,
) {
	//
	var emptyReplicas [](*Instance)

	replicas, err := ReadReplicaInstances(masterKey)
	if err != nil {
		return emptyReplicas, emptyReplicas, emptyReplicas, emptyReplicas, instance, err
	}
	if len(replicas) == 0 {
		return emptyReplicas, emptyReplicas, emptyReplicas, emptyReplicas, instance, err
	}
	if len(replicas) == 1 {
		return emptyReplicas, emptyReplicas, emptyReplicas, emptyReplicas, replicas[0], err
	}
	allGTID := true
	allBinlogServers := true
	allPseudoGTID := true
	for _, replica := range replicas {
		if !replica.UsingGTID() {
			allGTID = false
		}
		if !replica.IsBinlogServer() {
			allBinlogServers = false
		}
		if !replica.UsingPseudoGTID {
			allPseudoGTID = false
		}
	}
	if allGTID {
		log.Debugf("RegroupReplicas: using GTID to regroup replicas of %+v", *masterKey)
		unmovedReplicas, movedReplicas, cannotReplicateReplicas, candidateReplica, err := RegroupReplicasGTID(masterKey, returnReplicaEvenOnFailureToRegroup, onCandidateReplicaChosen, nil, nil)
		return unmovedReplicas, emptyReplicas, movedReplicas, cannotReplicateReplicas, candidateReplica, err
	}
	if allBinlogServers {
		log.Debugf("RegroupReplicas: using binlog servers to regroup replicas of %+v", *masterKey)
		movedReplicas, candidateReplica, err := RegroupReplicasBinlogServers(masterKey, returnReplicaEvenOnFailureToRegroup)
		return emptyReplicas, emptyReplicas, movedReplicas, cannotReplicateReplicas, candidateReplica, err
	}
	if allPseudoGTID {
		log.Debugf("RegroupReplicas: using Pseudo-GTID to regroup replicas of %+v", *masterKey)
		return RegroupReplicasPseudoGTID(masterKey, returnReplicaEvenOnFailureToRegroup, onCandidateReplicaChosen, postponedFunctionsContainer, nil)
	}
	// And, as last resort, we do PseudoGTID & binlog servers
	log.Warningf("RegroupReplicas: unsure what method to invoke for %+v; trying Pseudo-GTID+Binlog Servers", *masterKey)
	return RegroupReplicasPseudoGTIDIncludingSubReplicasOfBinlogServers(masterKey, returnReplicaEvenOnFailureToRegroup, onCandidateReplicaChosen, postponedFunctionsContainer, nil)
}

// relocateBelowInternal is a protentially recursive function which chooses how to relocate an instance below another.
// It may choose to use Pseudo-GTID, or normal binlog positions, or take advantage of binlog servers,
// or it may combine any of the above in a multi-step operation.
func relocateBelowInternal(instance, other *Instance) (*Instance, error) {
	if canReplicate, err := instance.CanReplicateFrom(other); !canReplicate {
		return instance, log.Errorf("%+v cannot replicate from %+v. Reason: %+v", instance.Key, other.Key, err)
	}
	// simplest:
	if InstanceIsMasterOf(other, instance) {
		// already the desired setup.
		return Repoint(&instance.Key, &other.Key, GTIDHintNeutral)
	}
	// Do we have record of equivalent coordinates?
	if !instance.IsBinlogServer() {
		if movedInstance, err := MoveEquivalent(&instance.Key, &other.Key); err == nil {
			return movedInstance, nil
		}
	}
	// Try and take advantage of binlog servers:
	if InstancesAreSiblings(instance, other) && other.IsBinlogServer() {
		return MoveBelow(&instance.Key, &other.Key)
	}
	instanceMaster, _, err := ReadInstance(&instance.MasterKey)
	if err != nil {
		return instance, err
	}
	if instanceMaster != nil && instanceMaster.MasterKey.Equals(&other.Key) && instanceMaster.IsBinlogServer() {
		// Moving to grandparent via binlog server
		return Repoint(&instance.Key, &instanceMaster.MasterKey, GTIDHintDeny)
	}
	if other.IsBinlogServer() {
		if instanceMaster != nil && instanceMaster.IsBinlogServer() && InstancesAreSiblings(instanceMaster, other) {
			// Special case: this is a binlog server family; we move under the uncle, in one single step
			return Repoint(&instance.Key, &other.Key, GTIDHintDeny)
		}

		// Relocate to its master, then repoint to the binlog server
		otherMaster, found, err := ReadInstance(&other.MasterKey)
		if err != nil {
			return instance, err
		}
		if !found {
			return instance, log.Errorf("Cannot find master %+v", other.MasterKey)
		}
		if !other.IsLastCheckValid {
			return instance, log.Errorf("Binlog server %+v is not reachable. It would take two steps to relocate %+v below it, and I won't even do the first step.", other.Key, instance.Key)
		}

		log.Debugf("Relocating to a binlog server; will first attempt to relocate to the binlog server's master: %+v, and then repoint down", otherMaster.Key)
		if _, err := relocateBelowInternal(instance, otherMaster); err != nil {
			return instance, err
		}
		return Repoint(&instance.Key, &other.Key, GTIDHintDeny)
	}
	if instance.IsBinlogServer() {
		// Can only move within the binlog-server family tree
		// And these have been covered just now: move up from a master binlog server, move below a binling binlog server.
		// sure, the family can be more complex, but we keep these operations atomic
		return nil, log.Errorf("Relocating binlog server %+v below %+v turns to be too complex; please do it manually", instance.Key, other.Key)
	}
	// Next, try GTID
	if _, _, canMove := canMoveViaGTID(instance, other); canMove {
		return moveInstanceBelowViaGTID(instance, other)
	}

	// Next, try Pseudo-GTID
	if instance.UsingPseudoGTID && other.UsingPseudoGTID {
		// We prefer PseudoGTID to anything else because, while it takes longer to run, it does not issue
		// a STOP SLAVE on any server other than "instance" itself.
		instance, _, err := MatchBelow(&instance.Key, &other.Key, true)
		return instance, err
	}
	// No Pseudo-GTID; cehck simple binlog file/pos operations:
	if InstancesAreSiblings(instance, other) {
		// If comastering, only move below if it's read-only
		if !other.IsCoMaster || other.ReadOnly {
			return MoveBelow(&instance.Key, &other.Key)
		}
	}
	// See if we need to MoveUp
	if instanceMaster != nil && instanceMaster.MasterKey.Equals(&other.Key) {
		// Moving to grandparent--handles co-mastering writable case
		return MoveUp(&instance.Key)
	}
	if instanceMaster != nil && instanceMaster.IsBinlogServer() {
		// Break operation into two: move (repoint) up, then continue
		if _, err := MoveUp(&instance.Key); err != nil {
			return instance, err
		}
		return relocateBelowInternal(instance, other)
	}
	// Too complex
	return nil, log.Errorf("Relocating %+v below %+v turns to be too complex; please do it manually", instance.Key, other.Key)
}

// RelocateBelow will attempt moving instance indicated by instanceKey below another instance.
// Orchestrator will try and figure out the best way to relocate the server. This could span normal
// binlog-position, pseudo-gtid, repointing, binlog servers...
func RelocateBelow(instanceKey, otherKey *InstanceKey) (*Instance, error) {
	instance, found, err := ReadInstance(instanceKey)
	if err != nil || !found {
		return instance, log.Errorf("Error reading %+v", *instanceKey)
	}
	other, found, err := ReadInstance(otherKey)
	if err != nil || !found {
		return instance, log.Errorf("Error reading %+v", *otherKey)
	}
	instance, err = relocateBelowInternal(instance, other)
	if err == nil {
		AuditOperation("relocate-below", instanceKey, fmt.Sprintf("relocated %+v below %+v", *instanceKey, *otherKey))
	}
	return instance, err
}

// relocateReplicasInternal is a protentially recursive function which chooses how to relocate
// replicas of an instance below another.
// It may choose to use Pseudo-GTID, or normal binlog positions, or take advantage of binlog servers,
// or it may combine any of the above in a multi-step operation.
func relocateReplicasInternal(replicas [](*Instance), instance, other *Instance) ([](*Instance), error, []error) {
	errs := []error{}
	var err error
	// simplest:
	if instance.Key.Equals(&other.Key) {
		// already the desired setup.
		return RepointTo(replicas, &other.Key)
	}
	// Try and take advantage of binlog servers:
	if InstanceIsMasterOf(other, instance) && instance.IsBinlogServer() {
		// Up from a binlog server
		return RepointTo(replicas, &other.Key)
	}
	if InstanceIsMasterOf(instance, other) && other.IsBinlogServer() {
		// Down under a binlog server
		return RepointTo(replicas, &other.Key)
	}
	if InstancesAreSiblings(instance, other) && instance.IsBinlogServer() && other.IsBinlogServer() {
		// Between siblings
		return RepointTo(replicas, &other.Key)
	}
	if other.IsBinlogServer() {
		// Relocate to binlog server's parent (recursive call), then repoint down
		otherMaster, found, err := ReadInstance(&other.MasterKey)
		if err != nil || !found {
			return nil, err, errs
		}
		replicas, err, errs = relocateReplicasInternal(replicas, instance, otherMaster)
		if err != nil {
			return replicas, err, errs
		}

		return RepointTo(replicas, &other.Key)
	}
	// GTID
	{
		movedReplicas, unmovedReplicas, err, errs := moveReplicasViaGTID(replicas, other)

		if len(movedReplicas) == len(replicas) {
			// Moved (or tried moving) everything via GTID
			return movedReplicas, err, errs
		} else if len(movedReplicas) > 0 {
			// something was moved via GTID; let's try further on
			return relocateReplicasInternal(unmovedReplicas, instance, other)
		}
		// Otherwise nothing was moved via GTID. Maybe we don't have any GTIDs, we continue.
	}

	// Pseudo GTID
	if other.UsingPseudoGTID {
		// Which replicas are using Pseudo GTID?
		var pseudoGTIDReplicas [](*Instance)
		for _, replica := range replicas {
			if replica.UsingPseudoGTID {
				pseudoGTIDReplicas = append(pseudoGTIDReplicas, replica)
			}
		}
		pseudoGTIDReplicas, _, err, errs = MultiMatchBelow(pseudoGTIDReplicas, &other.Key, nil)
		return pseudoGTIDReplicas, err, errs
	}

	// Normal binlog file:pos
	if InstanceIsMasterOf(other, instance) {
		// MoveUpReplicas -- but not supporting "replicas" argument at this time.
	}

	// Too complex
	return nil, log.Errorf("Relocating %+v replicas of %+v below %+v turns to be too complex; please do it manually", len(replicas), instance.Key, other.Key), errs
}

// RelocateReplicas will attempt moving replicas of an instance indicated by instanceKey below another instance.
// Orchestrator will try and figure out the best way to relocate the servers. This could span normal
// binlog-position, pseudo-gtid, repointing, binlog servers...
func RelocateReplicas(instanceKey, otherKey *InstanceKey, pattern string) (replicas [](*Instance), other *Instance, err error, errs []error) {

	instance, found, err := ReadInstance(instanceKey)
	if err != nil || !found {
		return replicas, other, log.Errorf("Error reading %+v", *instanceKey), errs
	}
	other, found, err = ReadInstance(otherKey)
	if err != nil || !found {
		return replicas, other, log.Errorf("Error reading %+v", *otherKey), errs
	}

	replicas, err = ReadReplicaInstances(instanceKey)
	if err != nil {
		return replicas, other, err, errs
	}
	replicas = RemoveInstance(replicas, otherKey)
	replicas = filterInstancesByPattern(replicas, pattern)
	if len(replicas) == 0 {
		// Nothing to do
		return replicas, other, nil, errs
	}
	replicas, err, errs = relocateReplicasInternal(replicas, instance, other)

	if err == nil {
		AuditOperation("relocate-replicas", instanceKey, fmt.Sprintf("relocated %+v replicas of %+v below %+v", len(replicas), *instanceKey, *otherKey))
	}
	return replicas, other, err, errs
}<|MERGE_RESOLUTION|>--- conflicted
+++ resolved
@@ -2183,11 +2183,7 @@
 
 		log.Debugf("RegroupReplicas: multi matching %d later replicas", len(laterReplicas))
 		// As for the laterReplicas, we'll have to apply pseudo GTID
-<<<<<<< HEAD
-		laterReplicas, candidateReplica, err, _ := MultiMatchBelow(laterReplicas, &candidateReplica.Key, postponedFunctionsContainer)
-=======
-		laterReplicas, candidateReplica, err, _ = MultiMatchBelow(laterReplicas, &candidateReplica.Key, true, postponedFunctionsContainer)
->>>>>>> ffd29a1c
+		laterReplicas, candidateReplica, err, _ = MultiMatchBelow(laterReplicas, &candidateReplica.Key, postponedFunctionsContainer)
 
 		operatedReplicas := append(equalReplicas, candidateReplica)
 		operatedReplicas = append(operatedReplicas, laterReplicas...)
